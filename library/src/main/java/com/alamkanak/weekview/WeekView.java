--- conflicted
+++ resolved
@@ -133,11 +133,7 @@
     private EmptyViewClickListener mEmptyViewClickListener;
     private EmptyViewLongPressListener mEmptyViewLongPressListener;
     private DateTimeInterpreter mDateTimeInterpreter;
-<<<<<<< HEAD
     private ScrollListener mScrollListener;
-=======
-    private ScrolledListener mScrolledListener;
->>>>>>> 94230c57
 
     private final GestureDetector.SimpleOnGestureListener mGestureListener = new GestureDetector.SimpleOnGestureListener() {
 
@@ -470,13 +466,8 @@
             mIsFirstDraw = false;
 
             // If the week view is being drawn for the first time, then consider the first day of the week.
-<<<<<<< HEAD
-            if(mNumberOfVisibleDays >= 7 && mToday.get(Calendar.DAY_OF_WEEK) != mFirstDayOfWeek) {
-                int difference = (7 + (mToday.get(Calendar.DAY_OF_WEEK) - mFirstDayOfWeek)) % 7;
-=======
             if(mNumberOfVisibleDays >= 7 && today.get(Calendar.DAY_OF_WEEK) != mFirstDayOfWeek) {
                 int difference = 7 + (today.get(Calendar.DAY_OF_WEEK) - mFirstDayOfWeek);
->>>>>>> 94230c57
                 mCurrentOrigin.x += (mWidthPerDay + mColumnGap) * difference;
             }
         }
@@ -531,17 +522,10 @@
 
         // Iterate through each day.
         Calendar oldFirstVisibleDay = mFirstVisibleDay;
-<<<<<<< HEAD
-        mFirstVisibleDay = (Calendar) mToday.clone();
-        mFirstVisibleDay.add(Calendar.DATE, leftDaysWithGaps);
-        if(!mFirstVisibleDay.equals(oldFirstVisibleDay) && mScrollListener != null){
-            mScrollListener.onFirstVisibleDayChanged(mFirstVisibleDay, oldFirstVisibleDay);
-=======
         mFirstVisibleDay = (Calendar) today.clone();
         mFirstVisibleDay.add(Calendar.DATE, -(Math.round(mCurrentOrigin.x / (mWidthPerDay + mColumnGap))));
         if(!mFirstVisibleDay.equals(oldFirstVisibleDay) && mScrolledListener != null){
             mScrolledListener.onFirstVisibleDayChanged(mFirstVisibleDay, oldFirstVisibleDay);
->>>>>>> 94230c57
         }
         for (int dayNumber = leftDaysWithGaps + 1;
              dayNumber <= leftDaysWithGaps + mNumberOfVisibleDays + 1;
@@ -1115,21 +1099,12 @@
         return mEmptyViewLongPressListener;
     }
 
-<<<<<<< HEAD
     public void setScrollListener(ScrollListener scrolledListener){
         this.mScrollListener = scrolledListener;
     }
 
     public ScrollListener getScrollListener(){
         return mScrollListener;
-=======
-    public void setScrolledListener(ScrolledListener scrolledListener){
-        this.mScrolledListener = scrolledListener;
-    }
-
-    public ScrolledListener getScrolledListener(){
-        return mScrolledListener;
->>>>>>> 94230c57
     }
     /**
      * Get the interpreter which provides the text to show in the header column and the header row.
@@ -1557,20 +1532,11 @@
         today.set(Calendar.SECOND, 0);
         today.set(Calendar.MILLISECOND, 0);
 
-<<<<<<< HEAD
-        long dateInMillis = date.getTimeInMillis() + date.getTimeZone().getOffset(date.getTimeInMillis());
-        long todayInMillis = today.getTimeInMillis() + today.getTimeZone().getOffset(today.getTimeInMillis());
-        int dateDifference = (int) ((dateInMillis - todayInMillis) / (1000 * 60 * 60 * 24));
-
-        mCurrentOrigin.x = - dateDifference * (mWidthPerDay + mColumnGap);
-        // mStickyScroller.startScroll((int) mCurrentOrigin.x, 0, (int) (-dateDifference*(mWidthPerDay + mColumnGap)-mCurrentOrigin.x), 0);
-=======
         long day = 1000L * 60L * 60L * 24L;
         long dateInMillis = date.getTimeInMillis() + date.getTimeZone().getOffset(date.getTimeInMillis());
         long todayInMillis = today.getTimeInMillis() + today.getTimeZone().getOffset(today.getTimeInMillis());
         long dateDifference = (dateInMillis/day) - (todayInMillis/day);
-        mStickyScroller.startScroll((int) mCurrentOrigin.x, 0, (int) (-dateDifference*(mWidthPerDay + mColumnGap)-mCurrentOrigin.x), 0);
->>>>>>> 94230c57
+        mCurrentOrigin.x = - dateDifference * (mWidthPerDay + mColumnGap);
         invalidate();
     }
 
@@ -1641,11 +1607,7 @@
         public void onEmptyViewLongPress(Calendar time);
     }
 
-<<<<<<< HEAD
     public interface ScrollListener {
-=======
-    public interface ScrolledListener {
->>>>>>> 94230c57
         /**
          * Called when the first visible day has changed.
          *
