package com.alamkanak.weekview;

import android.content.Context;
import android.content.res.TypedArray;
import android.graphics.Canvas;
import android.graphics.Color;
import android.graphics.Paint;
import android.graphics.PointF;
import android.graphics.Rect;
import android.graphics.RectF;
import android.graphics.Region;
import android.graphics.Typeface;
import android.os.Build;
import android.support.annotation.Nullable;
import android.support.v4.view.GestureDetectorCompat;
import android.support.v4.view.ViewCompat;
import android.support.v4.view.animation.FastOutLinearInInterpolator;
import android.text.Layout;
import android.text.SpannableStringBuilder;
import android.text.StaticLayout;
import android.text.TextPaint;
import android.text.TextUtils;
import android.text.format.DateFormat;
import android.text.style.StyleSpan;
import android.util.AttributeSet;
import android.util.TypedValue;
import android.view.GestureDetector;
import android.view.HapticFeedbackConstants;
import android.view.MotionEvent;
import android.view.ScaleGestureDetector;
import android.view.SoundEffectConstants;
import android.view.View;
import android.view.ViewConfiguration;
import android.widget.OverScroller;

import java.text.SimpleDateFormat;
import java.util.ArrayList;
import java.util.Calendar;
import java.util.Collections;
import java.util.Comparator;
import java.util.List;
import java.util.Locale;

/**
 * Created by Raquib-ul-Alam Kanak on 7/21/2014.
 * Website: http://alamkanak.github.io/
 */
public class WeekView extends View {

    private enum Direction {
        NONE, LEFT, RIGHT, VERTICAL
    }

    @Deprecated
    public static final int LENGTH_SHORT = 1;
    @Deprecated
    public static final int LENGTH_LONG = 2;
    private final Context mContext;
    private Paint mTimeTextPaint;
    private float mTimeTextWidth;
    private float mTimeTextHeight;
    private Paint mHeaderTextPaint;
    private float mHeaderTextHeight;
    private float mHeaderHeight;
    private GestureDetectorCompat mGestureDetector;
    private OverScroller mScroller;
    private PointF mCurrentOrigin = new PointF(0f, 0f);
    private Direction mCurrentScrollDirection = Direction.NONE;
    private Paint mHeaderBackgroundPaint;
    private float mWidthPerDay;
    private Paint mDayBackgroundPaint;
    private Paint mHourSeparatorPaint;
    private float mHeaderMarginBottom;
    private Paint mTodayBackgroundPaint;
    private Paint mFutureBackgroundPaint;
    private Paint mPastBackgroundPaint;
    private Paint mFutureWeekendBackgroundPaint;
    private Paint mPastWeekendBackgroundPaint;
    private Paint mNowLinePaint;
    private Paint mTodayHeaderTextPaint;
    private Paint mEventBackgroundPaint;
    private float mHeaderColumnWidth;
    private List<EventRect> mEventRects;
    private List<? extends WeekViewEvent> mPreviousPeriodEvents;
    private List<? extends WeekViewEvent> mCurrentPeriodEvents;
    private List<? extends WeekViewEvent> mNextPeriodEvents;
    private TextPaint mEventTextPaint;
    private Paint mHeaderColumnBackgroundPaint;
    private int mFetchedPeriod = -1; // the middle period the calendar has fetched.
    private boolean mRefreshEvents = false;
    private Direction mCurrentFlingDirection = Direction.NONE;
    private ScaleGestureDetector mScaleDetector;
    private boolean mIsZooming;
    private Calendar mFirstVisibleDay;
    private Calendar mLastVisibleDay;
    private boolean mShowFirstDayOfWeekFirst = false;
    private int mDefaultEventColor;
    private int mMinimumFlingVelocity = 0;
    private int mScaledTouchSlop = 0;
    // Attributes and their default values.
    private int mHourHeight = 50;
    private int mNewHourHeight = -1;
    private int mMinHourHeight = 0; //no minimum specified (will be dynamic, based on screen)
    private int mEffectiveMinHourHeight = mMinHourHeight; //compensates for the fact that you can't keep zooming out.
    private int mMaxHourHeight = 250;
    private int mColumnGap = 10;
    private int mFirstDayOfWeek = Calendar.MONDAY;
    private int mTextSize = 12;
    private int mHeaderColumnPadding = 10;
    private int mHeaderColumnTextColor = Color.BLACK;
    private int mNumberOfVisibleDays = 3;
    private int mHeaderRowPadding = 10;
    private int mHeaderRowBackgroundColor = Color.WHITE;
    private int mDayBackgroundColor = Color.rgb(245, 245, 245);
    private int mPastBackgroundColor = Color.rgb(227, 227, 227);
    private int mFutureBackgroundColor = Color.rgb(245, 245, 245);
    private int mPastWeekendBackgroundColor = 0;
    private int mFutureWeekendBackgroundColor = 0;
    private int mNowLineColor = Color.rgb(102, 102, 102);
    private int mNowLineThickness = 5;
    private int mHourSeparatorColor = Color.rgb(230, 230, 230);
    private int mTodayBackgroundColor = Color.rgb(239, 247, 254);
    private int mHourSeparatorHeight = 2;
    private int mTodayHeaderTextColor = Color.rgb(39, 137, 228);
    private int mEventTextSize = 12;
    private int mEventTextColor = Color.BLACK;
    private int mEventPadding = 8;
    private int mHeaderColumnBackgroundColor = Color.WHITE;
    private boolean mIsFirstDraw = true;
    private boolean mAreDimensionsInvalid = true;
    @Deprecated private int mDayNameLength = LENGTH_LONG;
    private int mOverlappingEventGap = 0;
    private int mEventMarginVertical = 0;
    private float mXScrollingSpeed = 1f;
    private Calendar mScrollToDay = null;
    private double mScrollToHour = -1;
    private int mEventCornerRadius = 0;
    private boolean mShowDistinctWeekendColor = false;
    private boolean mShowNowLine = false;
    private boolean mShowDistinctPastFutureColor = false;
    private boolean mHorizontalFlingEnabled = true;
    private boolean mVerticalFlingEnabled = true;
<<<<<<< HEAD
    private int mAllDayEventHeight = 100;
=======
    private int mAllDayEventHeight= 100;
    private int mScrollDuration = 250;
>>>>>>> c5758887

    // Listeners.
    private EventClickListener mEventClickListener;
    private EventLongPressListener mEventLongPressListener;
    private WeekViewLoader mWeekViewLoader;
    private EmptyViewClickListener mEmptyViewClickListener;
    private EmptyViewLongPressListener mEmptyViewLongPressListener;
    private DateTimeInterpreter mDateTimeInterpreter;
    private ScrollListener mScrollListener;

    private final GestureDetector.SimpleOnGestureListener mGestureListener = new GestureDetector.SimpleOnGestureListener() {

        @Override
        public boolean onDown(MotionEvent e) {
            goToNearestOrigin();
            return true;
        }

        @Override
        public boolean onScroll(MotionEvent e1, MotionEvent e2, float distanceX, float distanceY) {
            // Check if view is zoomed.
            if (mIsZooming)
                return true;

            switch (mCurrentScrollDirection) {
                case NONE: {
                    // Allow scrolling only in one direction.
                    if (Math.abs(distanceX) > Math.abs(distanceY)) {
                        if (distanceX > 0) {
                            mCurrentScrollDirection = Direction.LEFT;
                        } else {
                            mCurrentScrollDirection = Direction.RIGHT;
                        }
                    } else {
                        mCurrentScrollDirection = Direction.VERTICAL;
                    }
                    break;
                }
                case LEFT: {
                    // Change direction if there was enough change.
                    if (Math.abs(distanceX) > Math.abs(distanceY) && (distanceX < -mScaledTouchSlop)) {
                        mCurrentScrollDirection = Direction.RIGHT;
                    }
                    break;
                }
                case RIGHT: {
                    // Change direction if there was enough change.
                    if (Math.abs(distanceX) > Math.abs(distanceY) && (distanceX > mScaledTouchSlop)) {
                        mCurrentScrollDirection = Direction.LEFT;
                    }
                    break;
                }
            }

            // Calculate the new origin after scroll.
            switch (mCurrentScrollDirection) {
                case LEFT:
                case RIGHT:
                    mCurrentOrigin.x -= distanceX * mXScrollingSpeed;
                    ViewCompat.postInvalidateOnAnimation(WeekView.this);
                    break;
                case VERTICAL:
                    mCurrentOrigin.y -= distanceY;
                    ViewCompat.postInvalidateOnAnimation(WeekView.this);
                    break;
            }
            return true;
        }

        @Override
        public boolean onFling(MotionEvent e1, MotionEvent e2, float velocityX, float velocityY) {
            if (mIsZooming)
                return true;

            if ((mCurrentFlingDirection == Direction.LEFT && !mHorizontalFlingEnabled) ||
                    (mCurrentFlingDirection == Direction.RIGHT && !mHorizontalFlingEnabled) ||
                    (mCurrentFlingDirection == Direction.VERTICAL && !mVerticalFlingEnabled)) {
                return true;
            }

            mScroller.forceFinished(true);

            mCurrentFlingDirection = mCurrentScrollDirection;
            switch (mCurrentFlingDirection) {
                case LEFT:
                case RIGHT:
                    mScroller.fling((int) mCurrentOrigin.x, (int) mCurrentOrigin.y, (int) (velocityX * mXScrollingSpeed), 0, Integer.MIN_VALUE, Integer.MAX_VALUE, (int) -(mHourHeight * 24 + mHeaderHeight + mHeaderRowPadding * 2 + mHeaderMarginBottom + mTimeTextHeight / 2 - getHeight()), 0);
                    break;
                case VERTICAL:
                    mScroller.fling((int) mCurrentOrigin.x, (int) mCurrentOrigin.y, 0, (int) velocityY, Integer.MIN_VALUE, Integer.MAX_VALUE, (int) -(mHourHeight * 24 + mHeaderHeight + mHeaderRowPadding * 2 + mHeaderMarginBottom + mTimeTextHeight/2 - getHeight()), 0);
                    break;
            }

            ViewCompat.postInvalidateOnAnimation(WeekView.this);
            return true;
        }


        @Override
        public boolean onSingleTapConfirmed(MotionEvent e) {
            // If the tap was on an event then trigger the callback.
            if (mEventRects != null && mEventClickListener != null) {
                List<EventRect> reversedEventRects = mEventRects;
                Collections.reverse(reversedEventRects);
                for (EventRect event : reversedEventRects) {
                    if (event.rectF != null && e.getX() > event.rectF.left && e.getX() < event.rectF.right && e.getY() > event.rectF.top && e.getY() < event.rectF.bottom) {
                        mEventClickListener.onEventClick(event.originalEvent, event.rectF);
                        playSoundEffect(SoundEffectConstants.CLICK);
                        return super.onSingleTapConfirmed(e);
                    }
                }
            }

            // If the tap was on in an empty space, then trigger the callback.
            if (mEmptyViewClickListener != null && e.getX() > mHeaderColumnWidth && e.getY() > (mHeaderHeight + mHeaderRowPadding * 2 + mHeaderMarginBottom)) {
                Calendar selectedTime = getTimeFromPoint(e.getX(), e.getY());
                if (selectedTime != null) {
                    playSoundEffect(SoundEffectConstants.CLICK);
                    mEmptyViewClickListener.onEmptyViewClicked(selectedTime);
                }
            }

            return super.onSingleTapConfirmed(e);
        }

        @Override
        public void onLongPress(MotionEvent e) {
            super.onLongPress(e);

            if (mEventLongPressListener != null && mEventRects != null) {
                List<EventRect> reversedEventRects = mEventRects;
                Collections.reverse(reversedEventRects);
                for (EventRect event : reversedEventRects) {
                    if (event.rectF != null && e.getX() > event.rectF.left && e.getX() < event.rectF.right && e.getY() > event.rectF.top && e.getY() < event.rectF.bottom) {
                        mEventLongPressListener.onEventLongPress(event.originalEvent, event.rectF);
                        performHapticFeedback(HapticFeedbackConstants.LONG_PRESS);
                        return;
                    }
                }
            }

            // If the tap was on in an empty space, then trigger the callback.
            if (mEmptyViewLongPressListener != null && e.getX() > mHeaderColumnWidth && e.getY() > (mHeaderHeight + mHeaderRowPadding * 2 + mHeaderMarginBottom)) {
                Calendar selectedTime = getTimeFromPoint(e.getX(), e.getY());
                if (selectedTime != null) {
                    performHapticFeedback(HapticFeedbackConstants.LONG_PRESS);
                    mEmptyViewLongPressListener.onEmptyViewLongPress(selectedTime);
                }
            }
        }
    };

    public WeekView(Context context) {
        this(context, null);
    }

    public WeekView(Context context, AttributeSet attrs) {
        this(context, attrs, 0);
    }

    public WeekView(Context context, AttributeSet attrs, int defStyleAttr) {
        super(context, attrs, defStyleAttr);

        // Hold references.
        mContext = context;

        // Get the attribute values (if any).
        TypedArray a = context.getTheme().obtainStyledAttributes(attrs, R.styleable.WeekView, 0, 0);
        try {
            mFirstDayOfWeek = a.getInteger(R.styleable.WeekView_firstDayOfWeek, mFirstDayOfWeek);
            mHourHeight = a.getDimensionPixelSize(R.styleable.WeekView_hourHeight, mHourHeight);
            mMinHourHeight = a.getDimensionPixelSize(R.styleable.WeekView_minHourHeight, mMinHourHeight);
            mEffectiveMinHourHeight = mMinHourHeight;
            mMaxHourHeight = a.getDimensionPixelSize(R.styleable.WeekView_maxHourHeight, mMaxHourHeight);
            mTextSize = a.getDimensionPixelSize(R.styleable.WeekView_textSize, (int) TypedValue.applyDimension(TypedValue.COMPLEX_UNIT_SP, mTextSize, context.getResources().getDisplayMetrics()));
            mHeaderColumnPadding = a.getDimensionPixelSize(R.styleable.WeekView_headerColumnPadding, mHeaderColumnPadding);
            mColumnGap = a.getDimensionPixelSize(R.styleable.WeekView_columnGap, mColumnGap);
            mHeaderColumnTextColor = a.getColor(R.styleable.WeekView_headerColumnTextColor, mHeaderColumnTextColor);
            mNumberOfVisibleDays = a.getInteger(R.styleable.WeekView_noOfVisibleDays, mNumberOfVisibleDays);
            mShowFirstDayOfWeekFirst = a.getBoolean(R.styleable.WeekView_showFirstDayOfWeekFirst, mShowFirstDayOfWeekFirst);
            mHeaderRowPadding = a.getDimensionPixelSize(R.styleable.WeekView_headerRowPadding, mHeaderRowPadding);
            mHeaderRowBackgroundColor = a.getColor(R.styleable.WeekView_headerRowBackgroundColor, mHeaderRowBackgroundColor);
            mDayBackgroundColor = a.getColor(R.styleable.WeekView_dayBackgroundColor, mDayBackgroundColor);
            mFutureBackgroundColor = a.getColor(R.styleable.WeekView_futureBackgroundColor, mFutureBackgroundColor);
            mPastBackgroundColor = a.getColor(R.styleable.WeekView_pastBackgroundColor, mPastBackgroundColor);
            mFutureWeekendBackgroundColor = a.getColor(R.styleable.WeekView_futureWeekendBackgroundColor, mFutureBackgroundColor); // If not set, use the same color as in the week
            mPastWeekendBackgroundColor = a.getColor(R.styleable.WeekView_pastWeekendBackgroundColor, mPastBackgroundColor);
            mNowLineColor = a.getColor(R.styleable.WeekView_nowLineColor, mNowLineColor);
            mNowLineThickness = a.getDimensionPixelSize(R.styleable.WeekView_nowLineThickness, mNowLineThickness);
            mHourSeparatorColor = a.getColor(R.styleable.WeekView_hourSeparatorColor, mHourSeparatorColor);
            mTodayBackgroundColor = a.getColor(R.styleable.WeekView_todayBackgroundColor, mTodayBackgroundColor);
            mHourSeparatorHeight = a.getDimensionPixelSize(R.styleable.WeekView_hourSeparatorHeight, mHourSeparatorHeight);
            mTodayHeaderTextColor = a.getColor(R.styleable.WeekView_todayHeaderTextColor, mTodayHeaderTextColor);
            mEventTextSize = a.getDimensionPixelSize(R.styleable.WeekView_eventTextSize, (int) TypedValue.applyDimension(TypedValue.COMPLEX_UNIT_SP, mEventTextSize, context.getResources().getDisplayMetrics()));
            mEventTextColor = a.getColor(R.styleable.WeekView_eventTextColor, mEventTextColor);
            mEventPadding = a.getDimensionPixelSize(R.styleable.WeekView_eventPadding, mEventPadding);
            mHeaderColumnBackgroundColor = a.getColor(R.styleable.WeekView_headerColumnBackground, mHeaderColumnBackgroundColor);
            mDayNameLength = a.getInteger(R.styleable.WeekView_dayNameLength, mDayNameLength);
            mOverlappingEventGap = a.getDimensionPixelSize(R.styleable.WeekView_overlappingEventGap, mOverlappingEventGap);
            mEventMarginVertical = a.getDimensionPixelSize(R.styleable.WeekView_eventMarginVertical, mEventMarginVertical);
            mXScrollingSpeed = a.getFloat(R.styleable.WeekView_xScrollingSpeed, mXScrollingSpeed);
            mEventCornerRadius = a.getDimensionPixelSize(R.styleable.WeekView_eventCornerRadius, mEventCornerRadius);
            mShowDistinctPastFutureColor = a.getBoolean(R.styleable.WeekView_showDistinctPastFutureColor, mShowDistinctPastFutureColor);
            mShowDistinctWeekendColor = a.getBoolean(R.styleable.WeekView_showDistinctWeekendColor, mShowDistinctWeekendColor);
            mShowNowLine = a.getBoolean(R.styleable.WeekView_showNowLine, mShowNowLine);
            mHorizontalFlingEnabled = a.getBoolean(R.styleable.WeekView_horizontalFlingEnabled, mHorizontalFlingEnabled);
            mVerticalFlingEnabled = a.getBoolean(R.styleable.WeekView_verticalFlingEnabled, mVerticalFlingEnabled);
<<<<<<< HEAD
            mAllDayEventHeight = a.getDimensionPixelSize(R.styleable.WeekView_allDayEventHeight, mAllDayEventHeight);
=======
            mAllDayEventHeight = a.getInt(R.styleable.WeekView_allDayEventHeight, mAllDayEventHeight);
            mScrollDuration = a.getInt(R.styleable.WeekView_scrollDuration, mScrollDuration);
>>>>>>> c5758887
        } finally {
            a.recycle();
        }

        init();
    }

    private void init() {
        // Scrolling initialization.
        mGestureDetector = new GestureDetectorCompat(mContext, mGestureListener);
        mScroller = new OverScroller(mContext, new FastOutLinearInInterpolator());

        mMinimumFlingVelocity = ViewConfiguration.get(mContext).getScaledMinimumFlingVelocity();
        mScaledTouchSlop = ViewConfiguration.get(mContext).getScaledTouchSlop();

        // Measure settings for time column.
        mTimeTextPaint = new Paint(Paint.ANTI_ALIAS_FLAG);
        mTimeTextPaint.setTextAlign(Paint.Align.RIGHT);
        mTimeTextPaint.setTextSize(mTextSize);
        mTimeTextPaint.setColor(mHeaderColumnTextColor);
        Rect rect = new Rect();
        mTimeTextPaint.getTextBounds("00 PM", 0, "00 PM".length(), rect);
        mTimeTextHeight = rect.height();
        mHeaderMarginBottom = mTimeTextHeight / 2;
        initTextTimeWidth();

        // Measure settings for header row.
        mHeaderTextPaint = new Paint(Paint.ANTI_ALIAS_FLAG);
        mHeaderTextPaint.setColor(mHeaderColumnTextColor);
        mHeaderTextPaint.setTextAlign(Paint.Align.CENTER);
        mHeaderTextPaint.setTextSize(mTextSize);
        mHeaderTextPaint.getTextBounds("00 PM", 0, "00 PM".length(), rect);
        mHeaderTextHeight = rect.height();
        mHeaderTextPaint.setTypeface(Typeface.DEFAULT_BOLD);

        // Prepare header background paint.
        mHeaderBackgroundPaint = new Paint();
        mHeaderBackgroundPaint.setColor(mHeaderRowBackgroundColor);

        // Prepare day background color paint.
        mDayBackgroundPaint = new Paint();
        mDayBackgroundPaint.setColor(mDayBackgroundColor);
        mFutureBackgroundPaint = new Paint();
        mFutureBackgroundPaint.setColor(mFutureBackgroundColor);
        mPastBackgroundPaint = new Paint();
        mPastBackgroundPaint.setColor(mPastBackgroundColor);
        mFutureWeekendBackgroundPaint = new Paint();
        mFutureWeekendBackgroundPaint.setColor(mFutureWeekendBackgroundColor);
        mPastWeekendBackgroundPaint = new Paint();
        mPastWeekendBackgroundPaint.setColor(mPastWeekendBackgroundColor);

        // Prepare hour separator color paint.
        mHourSeparatorPaint = new Paint();
        mHourSeparatorPaint.setStyle(Paint.Style.STROKE);
        mHourSeparatorPaint.setStrokeWidth(mHourSeparatorHeight);
        mHourSeparatorPaint.setColor(mHourSeparatorColor);

        // Prepare the "now" line color paint
        mNowLinePaint = new Paint();
        mNowLinePaint.setStrokeWidth(mNowLineThickness);
        mNowLinePaint.setColor(mNowLineColor);

        // Prepare today background color paint.
        mTodayBackgroundPaint = new Paint();
        mTodayBackgroundPaint.setColor(mTodayBackgroundColor);

        // Prepare today header text color paint.
        mTodayHeaderTextPaint = new Paint(Paint.ANTI_ALIAS_FLAG);
        mTodayHeaderTextPaint.setTextAlign(Paint.Align.CENTER);
        mTodayHeaderTextPaint.setTextSize(mTextSize);
        mTodayHeaderTextPaint.setTypeface(Typeface.DEFAULT_BOLD);
        mTodayHeaderTextPaint.setColor(mTodayHeaderTextColor);

        // Prepare event background color.
        mEventBackgroundPaint = new Paint();
        mEventBackgroundPaint.setColor(Color.rgb(174, 208, 238));

        // Prepare header column background color.
        mHeaderColumnBackgroundPaint = new Paint();
        mHeaderColumnBackgroundPaint.setColor(mHeaderColumnBackgroundColor);

        // Prepare event text size and color.
        mEventTextPaint = new TextPaint(Paint.ANTI_ALIAS_FLAG | Paint.LINEAR_TEXT_FLAG);
        mEventTextPaint.setStyle(Paint.Style.FILL);
        mEventTextPaint.setColor(mEventTextColor);
        mEventTextPaint.setTextSize(mEventTextSize);

        // Set default event color.
        mDefaultEventColor = Color.parseColor("#9fc6e7");

        mScaleDetector = new ScaleGestureDetector(mContext, new ScaleGestureDetector.OnScaleGestureListener() {
            @Override
            public void onScaleEnd(ScaleGestureDetector detector) {
                mIsZooming = false;
            }

            @Override
            public boolean onScaleBegin(ScaleGestureDetector detector) {
                mIsZooming = true;
                goToNearestOrigin();
                return true;
            }

            @Override
            public boolean onScale(ScaleGestureDetector detector) {
                mNewHourHeight = Math.round(mHourHeight * detector.getScaleFactor());
                invalidate();
                return true;
            }
        });
    }

    // fix rotation changes
    @Override
    protected void onSizeChanged(int w, int h, int oldw, int oldh) {
        super.onSizeChanged(w, h, oldw, oldh);
        mAreDimensionsInvalid = true;
    }

    /**
     * Initialize time column width. Calculate value with all possible hours (supposed widest text).
     */
    private void initTextTimeWidth() {
        mTimeTextWidth = 0;
        for (int i = 0; i < 24; i++) {
            // Measure time string and get max width.
            String time = getDateTimeInterpreter().interpretTime(i);
            if (time == null)
                throw new IllegalStateException("A DateTimeInterpreter must not return null time");
            mTimeTextWidth = Math.max(mTimeTextWidth, mTimeTextPaint.measureText(time));
        }
    }

    @Override
    protected void onDraw(Canvas canvas) {
        super.onDraw(canvas);

        // Draw the header row.
        drawHeaderRowAndEvents(canvas);

        // Draw the time column and all the axes/separators.
        drawTimeColumnAndAxes(canvas);
    }

    private void calculateHeaderHeight(){
        //Make sure the header is the right size (depends on AllDay events)
        boolean containsAllDayEvent = false;
        if (mEventRects != null && mEventRects.size() > 0) {
            for (int dayNumber = 0;
                 dayNumber < mNumberOfVisibleDays;
                 dayNumber++) {
                Calendar day = (Calendar) getFirstVisibleDay().clone();
                day.add(Calendar.DATE, dayNumber);
                for (int i = 0; i < mEventRects.size(); i++) {

                    if (isSameDay(mEventRects.get(i).event.getStartTime(), day) && mEventRects.get(i).event.isAllDay()) {
                        containsAllDayEvent = true;
                        break;
                    }
                }
                if(containsAllDayEvent){
                    break;
                }
            }
        }
        if(containsAllDayEvent) {
            mHeaderHeight = mHeaderTextHeight + (mAllDayEventHeight + mHeaderMarginBottom);
        }
        else{
            mHeaderHeight = mHeaderTextHeight;
        }
    }

    private void drawTimeColumnAndAxes(Canvas canvas) {
        // Draw the background color for the header column.
        canvas.drawRect(0, mHeaderHeight + mHeaderRowPadding * 2, mHeaderColumnWidth, getHeight(), mHeaderColumnBackgroundPaint);

        // Clip to paint in left column only.
        canvas.clipRect(0, mHeaderHeight + mHeaderRowPadding * 2, mHeaderColumnWidth, getHeight(), Region.Op.REPLACE);

        for (int i = 0; i < 24; i++) {
            float top = mHeaderHeight + mHeaderRowPadding * 2 + mCurrentOrigin.y + mHourHeight * i + mHeaderMarginBottom;

            // Draw the text if its y position is not outside of the visible area. The pivot point of the text is the point at the bottom-right corner.
            String time = getDateTimeInterpreter().interpretTime(i);
            if (time == null)
                throw new IllegalStateException("A DateTimeInterpreter must not return null time");
            if (top < getHeight()) canvas.drawText(time, mTimeTextWidth + mHeaderColumnPadding, top + mTimeTextHeight, mTimeTextPaint);
        }
    }

    private void drawHeaderRowAndEvents(Canvas canvas) {
        // Calculate the available width for each day.
        mHeaderColumnWidth = mTimeTextWidth + mHeaderColumnPadding *2;
        mWidthPerDay = getWidth() - mHeaderColumnWidth - mColumnGap * (mNumberOfVisibleDays - 1);
        mWidthPerDay = mWidthPerDay/mNumberOfVisibleDays;

        calculateHeaderHeight(); //Make sure the header is the right size (depends on AllDay events)

        Calendar today = today();

        if (mAreDimensionsInvalid) {
            mEffectiveMinHourHeight= Math.max(mMinHourHeight, (int) ((getHeight() - mHeaderHeight - mHeaderRowPadding * 2 - mHeaderMarginBottom) / 24));

            mAreDimensionsInvalid = false;
            if(mScrollToDay != null)
                goToDate(mScrollToDay);

            mAreDimensionsInvalid = false;
            if(mScrollToHour >= 0)
                goToHour(mScrollToHour);

            mScrollToDay = null;
            mScrollToHour = -1;
            mAreDimensionsInvalid = false;
        }
        if (mIsFirstDraw){
            mIsFirstDraw = false;

            // If the week view is being drawn for the first time, then consider the first day of the week.
            if(mNumberOfVisibleDays >= 7 && today.get(Calendar.DAY_OF_WEEK) != mFirstDayOfWeek && mShowFirstDayOfWeekFirst) {
                int difference = (today.get(Calendar.DAY_OF_WEEK) - mFirstDayOfWeek);
                mCurrentOrigin.x += (mWidthPerDay + mColumnGap) * difference;
            }
        }

        // Calculate the new height due to the zooming.
        if (mNewHourHeight > 0){
            if (mNewHourHeight < mEffectiveMinHourHeight)
                mNewHourHeight = mEffectiveMinHourHeight;
            else if (mNewHourHeight > mMaxHourHeight)
                mNewHourHeight = mMaxHourHeight;

            mCurrentOrigin.y = (mCurrentOrigin.y/mHourHeight)*mNewHourHeight;
            mHourHeight = mNewHourHeight;
            mNewHourHeight = -1;
        }

        // If the new mCurrentOrigin.y is invalid, make it valid.
        if (mCurrentOrigin.y < getHeight() - mHourHeight * 24 - mHeaderHeight - mHeaderRowPadding * 2 - mHeaderMarginBottom - mTimeTextHeight/2)
            mCurrentOrigin.y = getHeight() - mHourHeight * 24 - mHeaderHeight - mHeaderRowPadding * 2 - mHeaderMarginBottom - mTimeTextHeight/2;

        // Don't put an "else if" because it will trigger a glitch when completely zoomed out and
        // scrolling vertically.
        if (mCurrentOrigin.y > 0) {
            mCurrentOrigin.y = 0;
        }

        // Consider scroll offset.
        int leftDaysWithGaps = (int) -(Math.ceil(mCurrentOrigin.x / (mWidthPerDay + mColumnGap)));
        float startFromPixel = mCurrentOrigin.x + (mWidthPerDay + mColumnGap) * leftDaysWithGaps +
                mHeaderColumnWidth;
        float startPixel = startFromPixel;

        // Prepare to iterate for each day.
        Calendar day = (Calendar) today.clone();
        day.add(Calendar.HOUR, 6);

        // Prepare to iterate for each hour to draw the hour lines.
        int lineCount = (int) ((getHeight() - mHeaderHeight - mHeaderRowPadding * 2 -
                mHeaderMarginBottom) / mHourHeight) + 1;
        lineCount = (lineCount) * (mNumberOfVisibleDays+1);
        float[] hourLines = new float[lineCount * 4];

        // Clear the cache for event rectangles.
        if (mEventRects != null) {
            for (EventRect eventRect: mEventRects) {
                eventRect.rectF = null;
            }
        }

        // Clip to paint events only.
        canvas.clipRect(mHeaderColumnWidth, mHeaderHeight + mHeaderRowPadding * 2 + mHeaderMarginBottom + mTimeTextHeight/2, getWidth(), getHeight(), Region.Op.REPLACE);

        // Iterate through each day.
        Calendar oldFirstVisibleDay = mFirstVisibleDay;
        mFirstVisibleDay = (Calendar) today.clone();
        mFirstVisibleDay.add(Calendar.DATE, -(Math.round(mCurrentOrigin.x / (mWidthPerDay + mColumnGap))));
        if(!mFirstVisibleDay.equals(oldFirstVisibleDay) && mScrollListener != null){
            mScrollListener.onFirstVisibleDayChanged(mFirstVisibleDay, oldFirstVisibleDay);
        }
        for (int dayNumber = leftDaysWithGaps + 1;
             dayNumber <= leftDaysWithGaps + mNumberOfVisibleDays + 1;
             dayNumber++) {

            // Check if the day is today.
            day = (Calendar) today.clone();
            mLastVisibleDay = (Calendar) day.clone();
            day.add(Calendar.DATE, dayNumber - 1);
            mLastVisibleDay.add(Calendar.DATE, dayNumber - 2);
            boolean sameDay = isSameDay(day, today);

            // Get more events if necessary. We want to store the events 3 months beforehand. Get
            // events only when it is the first iteration of the loop.
            if (mEventRects == null || mRefreshEvents ||
                    (dayNumber == leftDaysWithGaps + 1 && mFetchedPeriod != (int) mWeekViewLoader.toWeekViewPeriodIndex(day) &&
                            Math.abs(mFetchedPeriod - mWeekViewLoader.toWeekViewPeriodIndex(day)) > 0.5)) {
                getMoreEvents(day);
                mRefreshEvents = false;
            }

            // Draw background color for each day.
            float start =  (startPixel < mHeaderColumnWidth ? mHeaderColumnWidth : startPixel);
            if (mWidthPerDay + startPixel - start > 0){
                if (mShowDistinctPastFutureColor){
                    boolean isWeekend = day.get(Calendar.DAY_OF_WEEK) == Calendar.SATURDAY || day.get(Calendar.DAY_OF_WEEK) == Calendar.SUNDAY;
                    Paint pastPaint = isWeekend && mShowDistinctWeekendColor ? mPastWeekendBackgroundPaint : mPastBackgroundPaint;
                    Paint futurePaint = isWeekend && mShowDistinctWeekendColor ? mFutureWeekendBackgroundPaint : mFutureBackgroundPaint;
                    float startY = mHeaderHeight + mHeaderRowPadding * 2 + mTimeTextHeight/2 + mHeaderMarginBottom + mCurrentOrigin.y;

                    if (sameDay){
                        Calendar now = Calendar.getInstance();
                        float beforeNow = (now.get(Calendar.HOUR_OF_DAY) + now.get(Calendar.MINUTE)/60.0f) * mHourHeight;
                        canvas.drawRect(start, startY, startPixel + mWidthPerDay, startY+beforeNow, pastPaint);
                        canvas.drawRect(start, startY+beforeNow, startPixel + mWidthPerDay, getHeight(), futurePaint);
                    }
                    else if (day.before(today)) {
                        canvas.drawRect(start, startY, startPixel + mWidthPerDay, getHeight(), pastPaint);
                    }
                    else {
                        canvas.drawRect(start, startY, startPixel + mWidthPerDay, getHeight(), futurePaint);
                    }
                }
                else {
                    canvas.drawRect(start, mHeaderHeight + mHeaderRowPadding * 2 + mTimeTextHeight / 2 + mHeaderMarginBottom, startPixel + mWidthPerDay, getHeight(), sameDay ? mTodayBackgroundPaint : mDayBackgroundPaint);
                }
            }

            // Prepare the separator lines for hours.
            int i = 0;
            for (int hourNumber = 0; hourNumber < 24; hourNumber++) {
                float top = mHeaderHeight + mHeaderRowPadding * 2 + mCurrentOrigin.y + mHourHeight * hourNumber + mTimeTextHeight/2 + mHeaderMarginBottom;
                if (top > mHeaderHeight + mHeaderRowPadding * 2 + mTimeTextHeight/2 + mHeaderMarginBottom - mHourSeparatorHeight && top < getHeight() && startPixel + mWidthPerDay - start > 0){
                    hourLines[i * 4] = start;
                    hourLines[i * 4 + 1] = top;
                    hourLines[i * 4 + 2] = startPixel + mWidthPerDay;
                    hourLines[i * 4 + 3] = top;
                    i++;
                }
            }

            // Draw the lines for hours.
            canvas.drawLines(hourLines, mHourSeparatorPaint);

            // Draw the events.
            drawEvents(day, startPixel, canvas);

            // Draw the line at the current time.
            if (mShowNowLine && sameDay){
                float startY = mHeaderHeight + mHeaderRowPadding * 2 + mTimeTextHeight/2 + mHeaderMarginBottom + mCurrentOrigin.y;
                Calendar now = Calendar.getInstance();
                float beforeNow = (now.get(Calendar.HOUR_OF_DAY) + now.get(Calendar.MINUTE)/60.0f) * mHourHeight;
                canvas.drawLine(start, startY + beforeNow, startPixel + mWidthPerDay, startY + beforeNow, mNowLinePaint);
            }

            // In the next iteration, start from the next day.
            startPixel += mWidthPerDay + mColumnGap;
        }

        // Hide everything in the first cell (top left corner).
        canvas.clipRect(0, 0, mTimeTextWidth + mHeaderColumnPadding * 2, mHeaderHeight + mHeaderRowPadding * 2, Region.Op.REPLACE);
        canvas.drawRect(0, 0, mTimeTextWidth + mHeaderColumnPadding * 2, mHeaderHeight + mHeaderRowPadding * 2, mHeaderBackgroundPaint);

        // Clip to paint header row only.
        canvas.clipRect(mHeaderColumnWidth, 0, getWidth(), mHeaderHeight + mHeaderRowPadding * 2, Region.Op.REPLACE);

        // Draw the header background.
        canvas.drawRect(0, 0, getWidth(), mHeaderHeight + mHeaderRowPadding * 2, mHeaderBackgroundPaint);

        // Draw the header row texts.
        startPixel = startFromPixel;
        for (int dayNumber=leftDaysWithGaps+1; dayNumber <= leftDaysWithGaps + mNumberOfVisibleDays + 1; dayNumber++) {
            // Check if the day is today.
            day = (Calendar) today.clone();
            day.add(Calendar.DATE, dayNumber - 1);
            boolean sameDay = isSameDay(day, today);

            // Draw the day labels.
            String dayLabel = getDateTimeInterpreter().interpretDate(day);
            if (dayLabel == null)
                throw new IllegalStateException("A DateTimeInterpreter must not return null date");
            canvas.drawText(dayLabel, startPixel + mWidthPerDay / 2, mHeaderTextHeight + mHeaderRowPadding, sameDay ? mTodayHeaderTextPaint : mHeaderTextPaint);
            drawAllDayEvents(day, startPixel, canvas);
            startPixel += mWidthPerDay + mColumnGap;
        }

    }

    /**
     * Get the time and date where the user clicked on.
     * @param x The x position of the touch event.
     * @param y The y position of the touch event.
     * @return The time and date at the clicked position.
     */
    private Calendar getTimeFromPoint(float x, float y){
        int leftDaysWithGaps = (int) -(Math.ceil(mCurrentOrigin.x / (mWidthPerDay + mColumnGap)));
        float startPixel = mCurrentOrigin.x + (mWidthPerDay + mColumnGap) * leftDaysWithGaps +
                mHeaderColumnWidth;
        for (int dayNumber = leftDaysWithGaps + 1;
             dayNumber <= leftDaysWithGaps + mNumberOfVisibleDays + 1;
             dayNumber++) {
            float start =  (startPixel < mHeaderColumnWidth ? mHeaderColumnWidth : startPixel);
            if (mWidthPerDay + startPixel - start > 0 && x > start && x < startPixel + mWidthPerDay){
                Calendar day = today();
                day.add(Calendar.DATE, dayNumber - 1);
                float pixelsFromZero = y - mCurrentOrigin.y - mHeaderHeight
                        - mHeaderRowPadding * 2 - mTimeTextHeight/2 - mHeaderMarginBottom;
                int hour = (int)(pixelsFromZero / mHourHeight);
                int minute = (int) (60 * (pixelsFromZero - hour * mHourHeight) / mHourHeight);
                day.add(Calendar.HOUR, hour);
                day.set(Calendar.MINUTE, minute);
                return day;
            }
            startPixel += mWidthPerDay + mColumnGap;
        }
        return null;
    }

    /**
     * Draw all the events of a particular day.
     * @param date The day.
     * @param startFromPixel The left position of the day area. The events will never go any left from this value.
     * @param canvas The canvas to draw upon.
     */
    private void drawEvents(Calendar date, float startFromPixel, Canvas canvas) {
        if (mEventRects != null && mEventRects.size() > 0) {
            for (int i = 0; i < mEventRects.size(); i++) {
                if (isSameDay(mEventRects.get(i).event.getStartTime(), date) && !mEventRects.get(i).event.isAllDay()){

                    // Calculate top.
                    float top = mHourHeight * 24 * mEventRects.get(i).top / 1440 + mCurrentOrigin.y + mHeaderHeight + mHeaderRowPadding * 2 + mHeaderMarginBottom + mTimeTextHeight/2 + mEventMarginVertical;

                    // Calculate bottom.
                    float bottom = mEventRects.get(i).bottom;
                    bottom = mHourHeight * 24 * bottom / 1440 + mCurrentOrigin.y + mHeaderHeight + mHeaderRowPadding * 2 + mHeaderMarginBottom + mTimeTextHeight/2 - mEventMarginVertical;

                    // Calculate left and right.
                    float left = startFromPixel + mEventRects.get(i).left * mWidthPerDay;
                    if (left < startFromPixel)
                        left += mOverlappingEventGap;
                    float right = left + mEventRects.get(i).width * mWidthPerDay;
                    if (right < startFromPixel + mWidthPerDay)
                        right -= mOverlappingEventGap;

                    // Draw the event and the event name on top of it.
                    if (left < right &&
                            left < getWidth() &&
                            top < getHeight() &&
                            right > mHeaderColumnWidth &&
                            bottom > mHeaderHeight + mHeaderRowPadding * 2 + mTimeTextHeight / 2 + mHeaderMarginBottom
                            ) {
                        mEventRects.get(i).rectF = new RectF(left, top, right, bottom);
                        mEventBackgroundPaint.setColor(mEventRects.get(i).event.getColor() == 0 ? mDefaultEventColor : mEventRects.get(i).event.getColor());
                        canvas.drawRoundRect(mEventRects.get(i).rectF, mEventCornerRadius, mEventCornerRadius, mEventBackgroundPaint);
                        drawEventTitle(mEventRects.get(i).event, mEventRects.get(i).rectF, canvas, top, left);
                    }
                    else
                        mEventRects.get(i).rectF = null;
                }
            }
        }
    }

    /**
     * Draw all the Allday-events of a particular day.
     * @param date The day.
     * @param startFromPixel The left position of the day area. The events will never go any left from this value.
     * @param canvas The canvas to draw upon.
     */
    private void drawAllDayEvents(Calendar date, float startFromPixel, Canvas canvas) {
        if (mEventRects != null && mEventRects.size() > 0) {
            for (int i = 0; i < mEventRects.size(); i++) {
                if (isSameDay(mEventRects.get(i).event.getStartTime(), date) && mEventRects.get(i).event.isAllDay()){

                    // Calculate top.
                    float top = mHeaderRowPadding * 2 + mHeaderMarginBottom +  + mTimeTextHeight/2 + mEventMarginVertical;

                    // Calculate bottom.
                    float bottom = top + mEventRects.get(i).bottom;

                    // Calculate left and right.
                    float left = startFromPixel + mEventRects.get(i).left * mWidthPerDay;
                    if (left < startFromPixel)
                        left += mOverlappingEventGap;
                    float right = left + mEventRects.get(i).width * mWidthPerDay;
                    if (right < startFromPixel + mWidthPerDay)
                        right -= mOverlappingEventGap;

                    // Draw the event and the event name on top of it.
                    if (left < right &&
                            left < getWidth() &&
                            top < getHeight() &&
                            right > mHeaderColumnWidth &&
                            bottom > 0
                            ) {
                        mEventRects.get(i).rectF = new RectF(left, top, right, bottom);
                        mEventBackgroundPaint.setColor(mEventRects.get(i).event.getColor() == 0 ? mDefaultEventColor : mEventRects.get(i).event.getColor());
                        canvas.drawRoundRect(mEventRects.get(i).rectF, mEventCornerRadius, mEventCornerRadius, mEventBackgroundPaint);
                        drawEventTitle(mEventRects.get(i).event, mEventRects.get(i).rectF, canvas, top, left);
                    }
                    else
                        mEventRects.get(i).rectF = null;
                }
            }
        }
    }


    /**
     * Draw the name of the event on top of the event rectangle.
     * @param event The event of which the title (and location) should be drawn.
     * @param rect The rectangle on which the text is to be drawn.
     * @param canvas The canvas to draw upon.
     * @param originalTop The original top position of the rectangle. The rectangle may have some of its portion outside of the visible area.
     * @param originalLeft The original left position of the rectangle. The rectangle may have some of its portion outside of the visible area.
     */
    private void drawEventTitle(WeekViewEvent event, RectF rect, Canvas canvas, float originalTop, float originalLeft) {
        if (rect.right - rect.left - mEventPadding * 2 < 0) return;
        if (rect.bottom - rect.top - mEventPadding * 2 < 0) return;

        // Prepare the name of the event.
        SpannableStringBuilder bob = new SpannableStringBuilder();
        if (event.getName() != null) {
            bob.append(event.getName());
            bob.setSpan(new StyleSpan(android.graphics.Typeface.BOLD), 0, bob.length(), 0);
            bob.append(' ');
        }

        // Prepare the location of the event.
        if (event.getLocation() != null) {
            bob.append(event.getLocation());
        }

        int availableHeight = (int) (rect.bottom - originalTop - mEventPadding * 2);
        int availableWidth = (int) (rect.right - originalLeft - mEventPadding * 2);

        // Get text dimensions.
        StaticLayout textLayout = new StaticLayout(bob, mEventTextPaint, availableWidth, Layout.Alignment.ALIGN_NORMAL, 1.0f, 0.0f, false);

        int lineHeight = textLayout.getHeight() / textLayout.getLineCount();

        if (availableHeight >= lineHeight) {
            // Calculate available number of line counts.
            int availableLineCount = availableHeight / lineHeight;
            do {
                // Ellipsize text to fit into event rect.
                textLayout = new StaticLayout(TextUtils.ellipsize(bob, mEventTextPaint, availableLineCount * availableWidth, TextUtils.TruncateAt.END), mEventTextPaint, (int) (rect.right - originalLeft - mEventPadding * 2), Layout.Alignment.ALIGN_NORMAL, 1.0f, 0.0f, false);

                // Reduce line count.
                availableLineCount--;

                // Repeat until text is short enough.
            } while (textLayout.getHeight() > availableHeight);

            // Draw text.
            canvas.save();
            canvas.translate(originalLeft + mEventPadding, originalTop + mEventPadding);
            textLayout.draw(canvas);
            canvas.restore();
        }
    }


    /**
     * A class to hold reference to the events and their visual representation. An EventRect is
     * actually the rectangle that is drawn on the calendar for a given event. There may be more
     * than one rectangle for a single event (an event that expands more than one day). In that
     * case two instances of the EventRect will be used for a single event. The given event will be
     * stored in "originalEvent". But the event that corresponds to rectangle the rectangle
     * instance will be stored in "event".
     */
    private class EventRect {
        public WeekViewEvent event;
        public WeekViewEvent originalEvent;
        public RectF rectF;
        public float left;
        public float width;
        public float top;
        public float bottom;

        /**
         * Create a new instance of event rect. An EventRect is actually the rectangle that is drawn
         * on the calendar for a given event. There may be more than one rectangle for a single
         * event (an event that expands more than one day). In that case two instances of the
         * EventRect will be used for a single event. The given event will be stored in
         * "originalEvent". But the event that corresponds to rectangle the rectangle instance will
         * be stored in "event".
         * @param event Represents the event which this instance of rectangle represents.
         * @param originalEvent The original event that was passed by the user.
         * @param rectF The rectangle.
         */
        public EventRect(WeekViewEvent event, WeekViewEvent originalEvent, RectF rectF) {
            this.event = event;
            this.rectF = rectF;
            this.originalEvent = originalEvent;
        }
    }


    /**
     * Gets more events of one/more month(s) if necessary. This method is called when the user is
     * scrolling the week view. The week view stores the events of three months: the visible month,
     * the previous month, the next month.
     * @param day The day where the user is currently is.
     */
    private void getMoreEvents(Calendar day) {

        // Get more events if the month is changed.
        if (mEventRects == null)
            mEventRects = new ArrayList<EventRect>();
        if (mWeekViewLoader == null && !isInEditMode())
            throw new IllegalStateException("You must provide a MonthChangeListener");

        // If a refresh was requested then reset some variables.
        if (mRefreshEvents) {
            mEventRects.clear();
            mPreviousPeriodEvents = null;
            mCurrentPeriodEvents = null;
            mNextPeriodEvents = null;
            mFetchedPeriod = -1;
        }

        if (mWeekViewLoader != null){
            int periodToFetch = (int) mWeekViewLoader.toWeekViewPeriodIndex(day);
            if (!isInEditMode() && (mFetchedPeriod < 0 || mFetchedPeriod != periodToFetch || mRefreshEvents)) {
                List<? extends WeekViewEvent> previousPeriodEvents = null;
                List<? extends WeekViewEvent> currentPeriodEvents = null;
                List<? extends WeekViewEvent> nextPeriodEvents = null;

                if (mPreviousPeriodEvents != null && mCurrentPeriodEvents != null && mNextPeriodEvents != null){
                    if (periodToFetch == mFetchedPeriod-1){
                        currentPeriodEvents = mPreviousPeriodEvents;
                        nextPeriodEvents = mCurrentPeriodEvents;
                    }
                    else if (periodToFetch == mFetchedPeriod){
                        previousPeriodEvents = mPreviousPeriodEvents;
                        currentPeriodEvents = mCurrentPeriodEvents;
                        nextPeriodEvents = mNextPeriodEvents;
                    }
                    else if (periodToFetch == mFetchedPeriod+1){
                        previousPeriodEvents = mCurrentPeriodEvents;
                        currentPeriodEvents = mNextPeriodEvents;
                    }
                }
                if (currentPeriodEvents == null)
                    currentPeriodEvents = mWeekViewLoader.onLoad(periodToFetch);
                if (previousPeriodEvents == null)
                    previousPeriodEvents = mWeekViewLoader.onLoad(periodToFetch-1);
                if (nextPeriodEvents == null)
                    nextPeriodEvents = mWeekViewLoader.onLoad(periodToFetch+1);


                // Clear events.
                mEventRects.clear();
                sortAndCacheEvents(previousPeriodEvents);
                sortAndCacheEvents(currentPeriodEvents);
                sortAndCacheEvents(nextPeriodEvents);
                calculateHeaderHeight();

                mPreviousPeriodEvents = previousPeriodEvents;
                mCurrentPeriodEvents = currentPeriodEvents;
                mNextPeriodEvents = nextPeriodEvents;
                mFetchedPeriod = periodToFetch;
            }
        }

        // Prepare to calculate positions of each events.
        List<EventRect> tempEvents = mEventRects;
        mEventRects = new ArrayList<EventRect>();

        // Iterate through each day with events to calculate the position of the events.
        while (tempEvents.size() > 0) {
            ArrayList<EventRect> eventRects = new ArrayList<>(tempEvents.size());

            // Get first event for a day.
            EventRect eventRect1 = tempEvents.remove(0);
            eventRects.add(eventRect1);

            int i = 0;
            while (i < tempEvents.size()) {
                // Collect all other events for same day.
                EventRect eventRect2 = tempEvents.get(i);
                if (isSameDay(eventRect1.event.getStartTime(), eventRect2.event.getStartTime())) {
                    tempEvents.remove(i);
                    eventRects.add(eventRect2);
                } else {
                    i++;
                }
            }
            computePositionOfEvents(eventRects);
        }
    }

    /**
     * Cache the event for smooth scrolling functionality.
     * @param event The event to cache.
     */
    private void cacheEvent(WeekViewEvent event) {
        if(event.getStartTime().compareTo(event.getEndTime()) >= 0)
            return;
        if (!isSameDay(event.getStartTime(), event.getEndTime())) {
            // Add first day.
            Calendar endTime = (Calendar) event.getStartTime().clone();
            endTime.set(Calendar.HOUR_OF_DAY, 23);
            endTime.set(Calendar.MINUTE, 59);
            WeekViewEvent event1 = new WeekViewEvent(event.getId(), event.getName(), event.getLocation(), event.getStartTime(), endTime, event.isAllDay());
            event1.setColor(event.getColor());
            mEventRects.add(new EventRect(event1, event, null));

            // Add other days.
            Calendar otherDay = (Calendar) event.getStartTime().clone();
            otherDay.add(Calendar.DATE, 1);
            while (!isSameDay(otherDay, event.getEndTime())) {
                Calendar overDay = (Calendar) otherDay.clone();
                overDay.set(Calendar.HOUR_OF_DAY, 0);
                overDay.set(Calendar.MINUTE, 0);
                Calendar endOfOverDay = (Calendar) overDay.clone();
                endOfOverDay.set(Calendar.HOUR_OF_DAY, 23);
                endOfOverDay.set(Calendar.MINUTE, 59);
                WeekViewEvent eventMore = new WeekViewEvent(event.getId(), event.getName(),null, overDay, endOfOverDay, event.isAllDay());
                eventMore.setColor(event.getColor());
                mEventRects.add(new EventRect(eventMore, event, null));

                // Add next day.
                otherDay.add(Calendar.DATE, 1);
            }

            // Add last day.
            Calendar startTime = (Calendar) event.getEndTime().clone();
            startTime.set(Calendar.HOUR_OF_DAY, 0);
            startTime.set(Calendar.MINUTE, 0);
            WeekViewEvent event2 = new WeekViewEvent(event.getId(), event.getName(), event.getLocation(), startTime, event.getEndTime(), event.isAllDay());
            event2.setColor(event.getColor());
            mEventRects.add(new EventRect(event2, event, null));
        }
        else {
            mEventRects.add(new EventRect(event, event, null));
        }
    }

    /**
     * Sort and cache events.
     * @param events The events to be sorted and cached.
     */
    private void sortAndCacheEvents(List<? extends WeekViewEvent> events) {
        sortEvents(events);
        for (WeekViewEvent event : events) {
            cacheEvent(event);
        }
    }

    /**
     * Sorts the events in ascending order.
     * @param events The events to be sorted.
     */
    private void sortEvents(List<? extends WeekViewEvent> events) {
        Collections.sort(events, new Comparator<WeekViewEvent>() {
            @Override
            public int compare(WeekViewEvent event1, WeekViewEvent event2) {
                long start1 = event1.getStartTime().getTimeInMillis();
                long start2 = event2.getStartTime().getTimeInMillis();
                int comparator = start1 > start2 ? 1 : (start1 < start2 ? -1 : 0);
                if (comparator == 0) {
                    long end1 = event1.getEndTime().getTimeInMillis();
                    long end2 = event2.getEndTime().getTimeInMillis();
                    comparator = end1 > end2 ? 1 : (end1 < end2 ? -1 : 0);
                }
                return comparator;
            }
        });
    }

    /**
     * Calculates the left and right positions of each events. This comes handy specially if events
     * are overlapping.
     * @param eventRects The events along with their wrapper class.
     */
    private void computePositionOfEvents(List<EventRect> eventRects) {
        // Make "collision groups" for all events that collide with others.
        List<List<EventRect>> collisionGroups = new ArrayList<List<EventRect>>();
        for (EventRect eventRect : eventRects) {
            boolean isPlaced = false;

            outerLoop:
            for (List<EventRect> collisionGroup : collisionGroups) {
                for (EventRect groupEvent : collisionGroup) {
                    if (isEventsCollide(groupEvent.event, eventRect.event) && groupEvent.event.isAllDay() == eventRect.event.isAllDay()) {
                        collisionGroup.add(eventRect);
                        isPlaced = true;
                        break outerLoop;
                    }
                }
            }

            if (!isPlaced) {
                List<EventRect> newGroup = new ArrayList<EventRect>();
                newGroup.add(eventRect);
                collisionGroups.add(newGroup);
            }
        }

        for (List<EventRect> collisionGroup : collisionGroups) {
            expandEventsToMaxWidth(collisionGroup);
        }
    }

    /**
     * Expands all the events to maximum possible width. The events will try to occupy maximum
     * space available horizontally.
     * @param collisionGroup The group of events which overlap with each other.
     */
    private void expandEventsToMaxWidth(List<EventRect> collisionGroup) {
        // Expand the events to maximum possible width.
        List<List<EventRect>> columns = new ArrayList<List<EventRect>>();
        columns.add(new ArrayList<EventRect>());
        for (EventRect eventRect : collisionGroup) {
            boolean isPlaced = false;
            for (List<EventRect> column : columns) {
                if (column.size() == 0) {
                    column.add(eventRect);
                    isPlaced = true;
                }
                else if (!isEventsCollide(eventRect.event, column.get(column.size()-1).event)) {
                    column.add(eventRect);
                    isPlaced = true;
                    break;
                }
            }
            if (!isPlaced) {
                List<EventRect> newColumn = new ArrayList<EventRect>();
                newColumn.add(eventRect);
                columns.add(newColumn);
            }
        }


        // Calculate left and right position for all the events.
        // Get the maxRowCount by looking in all columns.
        int maxRowCount = 0;
        for (List<EventRect> column : columns){
            maxRowCount = Math.max(maxRowCount, column.size());
        }
        for (int i = 0; i < maxRowCount; i++) {
            // Set the left and right values of the event.
            float j = 0;
            for (List<EventRect> column : columns) {
                if (column.size() >= i+1) {
                    EventRect eventRect = column.get(i);
                    eventRect.width = 1f / columns.size();
                    eventRect.left = j / columns.size();
                    if(!eventRect.event.isAllDay()) {
                        eventRect.top = eventRect.event.getStartTime().get(Calendar.HOUR_OF_DAY) * 60 + eventRect.event.getStartTime().get(Calendar.MINUTE);
                        eventRect.bottom = eventRect.event.getEndTime().get(Calendar.HOUR_OF_DAY) * 60 + eventRect.event.getEndTime().get(Calendar.MINUTE);
                    }
                    else{
                        eventRect.top = 0;
                        eventRect.bottom = mAllDayEventHeight;
                    }
                    mEventRects.add(eventRect);
                }
                j++;
            }
        }
    }


    /**
     * Checks if two events overlap.
     * @param event1 The first event.
     * @param event2 The second event.
     * @return true if the events overlap.
     */
    private boolean isEventsCollide(WeekViewEvent event1, WeekViewEvent event2) {
        long start1 = event1.getStartTime().getTimeInMillis();
        long end1 = event1.getEndTime().getTimeInMillis();
        long start2 = event2.getStartTime().getTimeInMillis();
        long end2 = event2.getEndTime().getTimeInMillis();
        return !((start1 >= end2) || (end1 <= start2));
    }


    /**
     * Checks if time1 occurs after (or at the same time) time2.
     * @param time1 The time to check.
     * @param time2 The time to check against.
     * @return true if time1 and time2 are equal or if time1 is after time2. Otherwise false.
     */
    private boolean isTimeAfterOrEquals(Calendar time1, Calendar time2) {
        return !(time1 == null || time2 == null) && time1.getTimeInMillis() >= time2.getTimeInMillis();
    }

    @Override
    public void invalidate() {
        super.invalidate();
        mAreDimensionsInvalid = true;
    }

    /////////////////////////////////////////////////////////////////
    //
    //      Functions related to setting and getting the properties.
    //
    /////////////////////////////////////////////////////////////////

    public void setOnEventClickListener (EventClickListener listener) {
        this.mEventClickListener = listener;
    }

    public EventClickListener getEventClickListener() {
        return mEventClickListener;
    }

    public @Nullable MonthLoader.MonthChangeListener getMonthChangeListener() {
        if (mWeekViewLoader instanceof MonthLoader)
            return ((MonthLoader) mWeekViewLoader).getOnMonthChangeListener();
        return null;
    }

    public void setMonthChangeListener(MonthLoader.MonthChangeListener monthChangeListener) {
        this.mWeekViewLoader = new MonthLoader(monthChangeListener);
    }

    /**
     * Get event loader in the week view. Event loaders define the  interval after which the events
     * are loaded in week view. For a MonthLoader events are loaded for every month. You can define
     * your custom event loader by extending WeekViewLoader.
     * @return The event loader.
     */
    public WeekViewLoader getWeekViewLoader(){
        return mWeekViewLoader;
    }

    /**
     * Set event loader in the week view. For example, a MonthLoader. Event loaders define the
     * interval after which the events are loaded in week view. For a MonthLoader events are loaded
     * for every month. You can define your custom event loader by extending WeekViewLoader.
     * @param loader The event loader.
     */
    public void setWeekViewLoader(WeekViewLoader loader){
        this.mWeekViewLoader = loader;
    }

    public EventLongPressListener getEventLongPressListener() {
        return mEventLongPressListener;
    }

    public void setEventLongPressListener(EventLongPressListener eventLongPressListener) {
        this.mEventLongPressListener = eventLongPressListener;
    }

    public void setEmptyViewClickListener(EmptyViewClickListener emptyViewClickListener){
        this.mEmptyViewClickListener = emptyViewClickListener;
    }

    public EmptyViewClickListener getEmptyViewClickListener(){
        return mEmptyViewClickListener;
    }

    public void setEmptyViewLongPressListener(EmptyViewLongPressListener emptyViewLongPressListener){
        this.mEmptyViewLongPressListener = emptyViewLongPressListener;
    }

    public EmptyViewLongPressListener getEmptyViewLongPressListener(){
        return mEmptyViewLongPressListener;
    }

    public void setScrollListener(ScrollListener scrolledListener){
        this.mScrollListener = scrolledListener;
    }

    public ScrollListener getScrollListener(){
        return mScrollListener;
    }

    /**
     * Get the interpreter which provides the text to show in the header column and the header row.
     * @return The date, time interpreter.
     */
    public DateTimeInterpreter getDateTimeInterpreter() {
        if (mDateTimeInterpreter == null) {
            mDateTimeInterpreter = new DateTimeInterpreter() {
                @Override
                public String interpretDate(Calendar date) {
                    try {
                        SimpleDateFormat sdf = mDayNameLength == LENGTH_SHORT ? new SimpleDateFormat("EEEEE M/dd", Locale.getDefault()) : new SimpleDateFormat("EEE M/dd", Locale.getDefault());
                        return sdf.format(date.getTime()).toUpperCase();
                    } catch (Exception e) {
                        e.printStackTrace();
                        return "";
                    }
                }

                @Override
                public String interpretTime(int hour) {
                    Calendar calendar = Calendar.getInstance();
                    calendar.set(Calendar.HOUR_OF_DAY, hour);
                    calendar.set(Calendar.MINUTE, 0);

                    try {
                        SimpleDateFormat sdf = DateFormat.is24HourFormat(getContext()) ? new SimpleDateFormat("HH:mm", Locale.getDefault()) : new SimpleDateFormat("hh a", Locale.getDefault());
                        return sdf.format(calendar.getTime());
                    } catch (Exception e) {
                        e.printStackTrace();
                        return "";
                    }
                }
            };
        }
        return mDateTimeInterpreter;
    }

    /**
     * Set the interpreter which provides the text to show in the header column and the header row.
     * @param dateTimeInterpreter The date, time interpreter.
     */
    public void setDateTimeInterpreter(DateTimeInterpreter dateTimeInterpreter){
        this.mDateTimeInterpreter = dateTimeInterpreter;

        // Refresh time column width.
        initTextTimeWidth();
    }


    /**
     * Get the number of visible days in a week.
     * @return The number of visible days in a week.
     */
    public int getNumberOfVisibleDays() {
        return mNumberOfVisibleDays;
    }

    /**
     * Set the number of visible days in a week.
     * @param numberOfVisibleDays The number of visible days in a week.
     */
    public void setNumberOfVisibleDays(int numberOfVisibleDays) {
        this.mNumberOfVisibleDays = numberOfVisibleDays;
        mCurrentOrigin.x = 0;
        mCurrentOrigin.y = 0;
        invalidate();
    }

    public int getHourHeight() {
        return mHourHeight;
    }

    public void setHourHeight(int hourHeight) {
        mNewHourHeight = hourHeight;
        invalidate();
    }

    public int getColumnGap() {
        return mColumnGap;
    }

    public void setColumnGap(int columnGap) {
        mColumnGap = columnGap;
        invalidate();
    }

    public int getFirstDayOfWeek() {
        return mFirstDayOfWeek;
    }

    /**
     * Set the first day of the week. First day of the week is used only when the week view is first
     * drawn. It does not of any effect after user starts scrolling horizontally.
     * <p>
     *     <b>Note:</b> This method will only work if the week view is set to display more than 6 days at
     *     once.
     * </p>
     * @param firstDayOfWeek The supported values are {@link java.util.Calendar#SUNDAY},
     * {@link java.util.Calendar#MONDAY}, {@link java.util.Calendar#TUESDAY},
     * {@link java.util.Calendar#WEDNESDAY}, {@link java.util.Calendar#THURSDAY},
     * {@link java.util.Calendar#FRIDAY}.
     */
    public void setFirstDayOfWeek(int firstDayOfWeek) {
        mFirstDayOfWeek = firstDayOfWeek;
        invalidate();
    }

    public boolean isShowFirstDayOfWeekFirst() {
        return mShowFirstDayOfWeekFirst;
    }

    public void setShowFirstDayOfWeekFirst(boolean show) {
        mShowFirstDayOfWeekFirst = show;
    }

    public int getTextSize() {
        return mTextSize;
    }

    public void setTextSize(int textSize) {
        mTextSize = textSize;
        mTodayHeaderTextPaint.setTextSize(mTextSize);
        mHeaderTextPaint.setTextSize(mTextSize);
        mTimeTextPaint.setTextSize(mTextSize);
        invalidate();
    }

    public int getHeaderColumnPadding() {
        return mHeaderColumnPadding;
    }

    public void setHeaderColumnPadding(int headerColumnPadding) {
        mHeaderColumnPadding = headerColumnPadding;
        invalidate();
    }

    public int getHeaderColumnTextColor() {
        return mHeaderColumnTextColor;
    }

    public void setHeaderColumnTextColor(int headerColumnTextColor) {
        mHeaderColumnTextColor = headerColumnTextColor;
        mHeaderTextPaint.setColor(mHeaderColumnTextColor);
        mTimeTextPaint.setColor(mHeaderColumnTextColor);
        invalidate();
    }

    public int getHeaderRowPadding() {
        return mHeaderRowPadding;
    }

    public void setHeaderRowPadding(int headerRowPadding) {
        mHeaderRowPadding = headerRowPadding;
        invalidate();
    }

    public int getHeaderRowBackgroundColor() {
        return mHeaderRowBackgroundColor;
    }

    public void setHeaderRowBackgroundColor(int headerRowBackgroundColor) {
        mHeaderRowBackgroundColor = headerRowBackgroundColor;
        mHeaderBackgroundPaint.setColor(mHeaderRowBackgroundColor);
        invalidate();
    }

    public int getDayBackgroundColor() {
        return mDayBackgroundColor;
    }

    public void setDayBackgroundColor(int dayBackgroundColor) {
        mDayBackgroundColor = dayBackgroundColor;
        mDayBackgroundPaint.setColor(mDayBackgroundColor);
        invalidate();
    }

    public int getHourSeparatorColor() {
        return mHourSeparatorColor;
    }

    public void setHourSeparatorColor(int hourSeparatorColor) {
        mHourSeparatorColor = hourSeparatorColor;
        mHourSeparatorPaint.setColor(mHourSeparatorColor);
        invalidate();
    }

    public int getTodayBackgroundColor() {
        return mTodayBackgroundColor;
    }

    public void setTodayBackgroundColor(int todayBackgroundColor) {
        mTodayBackgroundColor = todayBackgroundColor;
        mTodayBackgroundPaint.setColor(mTodayBackgroundColor);
        invalidate();
    }

    public int getHourSeparatorHeight() {
        return mHourSeparatorHeight;
    }

    public void setHourSeparatorHeight(int hourSeparatorHeight) {
        mHourSeparatorHeight = hourSeparatorHeight;
        mHourSeparatorPaint.setStrokeWidth(mHourSeparatorHeight);
        invalidate();
    }

    public int getTodayHeaderTextColor() {
        return mTodayHeaderTextColor;
    }

    public void setTodayHeaderTextColor(int todayHeaderTextColor) {
        mTodayHeaderTextColor = todayHeaderTextColor;
        mTodayHeaderTextPaint.setColor(mTodayHeaderTextColor);
        invalidate();
    }

    public int getEventTextSize() {
        return mEventTextSize;
    }

    public void setEventTextSize(int eventTextSize) {
        mEventTextSize = eventTextSize;
        mEventTextPaint.setTextSize(mEventTextSize);
        invalidate();
    }

    public int getEventTextColor() {
        return mEventTextColor;
    }

    public void setEventTextColor(int eventTextColor) {
        mEventTextColor = eventTextColor;
        mEventTextPaint.setColor(mEventTextColor);
        invalidate();
    }

    public int getEventPadding() {
        return mEventPadding;
    }

    public void setEventPadding(int eventPadding) {
        mEventPadding = eventPadding;
        invalidate();
    }

    public int getHeaderColumnBackgroundColor() {
        return mHeaderColumnBackgroundColor;
    }

    public void setHeaderColumnBackgroundColor(int headerColumnBackgroundColor) {
        mHeaderColumnBackgroundColor = headerColumnBackgroundColor;
        mHeaderColumnBackgroundPaint.setColor(mHeaderColumnBackgroundColor);
        invalidate();
    }

    public int getDefaultEventColor() {
        return mDefaultEventColor;
    }

    public void setDefaultEventColor(int defaultEventColor) {
        mDefaultEventColor = defaultEventColor;
        invalidate();
    }

    /**
     * <b>Note:</b> Use {@link #setDateTimeInterpreter(DateTimeInterpreter)} and
     * {@link #getDateTimeInterpreter()} instead.
     * @return Either long or short day name is being used.
     */
    @Deprecated
    public int getDayNameLength() {
        return mDayNameLength;
    }

    /**
     * Set the length of the day name displayed in the header row. Example of short day names is
     * 'M' for 'Monday' and example of long day names is 'Mon' for 'Monday'.
     * <p>
     *     <b>Note:</b> Use {@link #setDateTimeInterpreter(DateTimeInterpreter)} instead.
     * </p>
     * @param length Supported values are {@link com.alamkanak.weekview.WeekView#LENGTH_SHORT} and
     * {@link com.alamkanak.weekview.WeekView#LENGTH_LONG}.
     */
    @Deprecated
    public void setDayNameLength(int length) {
        if (length != LENGTH_LONG && length != LENGTH_SHORT) {
            throw new IllegalArgumentException("length parameter must be either LENGTH_LONG or LENGTH_SHORT");
        }
        this.mDayNameLength = length;
    }

    public int getOverlappingEventGap() {
        return mOverlappingEventGap;
    }

    /**
     * Set the gap between overlapping events.
     * @param overlappingEventGap The gap between overlapping events.
     */
    public void setOverlappingEventGap(int overlappingEventGap) {
        this.mOverlappingEventGap = overlappingEventGap;
        invalidate();
    }

    public int getEventCornerRadius() {
        return mEventCornerRadius;
    }

    /**
     * Set corner radius for event rect.
     *
     * @param eventCornerRadius the radius in px.
     */
    public void setEventCornerRadius(int eventCornerRadius) {
        mEventCornerRadius = eventCornerRadius;
    }

    public int getEventMarginVertical() {
        return mEventMarginVertical;
    }

    /**
     * Set the top and bottom margin of the event. The event will release this margin from the top
     * and bottom edge. This margin is useful for differentiation consecutive events.
     * @param eventMarginVertical The top and bottom margin.
     */
    public void setEventMarginVertical(int eventMarginVertical) {
        this.mEventMarginVertical = eventMarginVertical;
        invalidate();
    }

    /**
     * Returns the first visible day in the week view.
     * @return The first visible day in the week view.
     */
    public Calendar getFirstVisibleDay() {
        return mFirstVisibleDay;
    }

    /**
     * Returns the last visible day in the week view.
     * @return The last visible day in the week view.
     */
    public Calendar getLastVisibleDay() {
        return mLastVisibleDay;
    }

    /**
     * Get the scrolling speed factor in horizontal direction.
     * @return The speed factor in horizontal direction.
     */
    public float getXScrollingSpeed() {
        return mXScrollingSpeed;
    }

    /**
     * Sets the speed for horizontal scrolling.
     * @param xScrollingSpeed The new horizontal scrolling speed.
     */
    public void setXScrollingSpeed(float xScrollingSpeed) {
        this.mXScrollingSpeed = xScrollingSpeed;
    }

    /**
     * Whether weekends should have a background color different from the normal day background
     * color. The weekend background colors are defined by the attributes
     * `futureWeekendBackgroundColor` and `pastWeekendBackgroundColor`.
     * @return True if weekends should have different background colors.
     */
    public boolean isShowDistinctWeekendColor() {
        return mShowDistinctWeekendColor;
    }

    /**
     * Set whether weekends should have a background color different from the normal day background
     * color. The weekend background colors are defined by the attributes
     * `futureWeekendBackgroundColor` and `pastWeekendBackgroundColor`.
     * @param showDistinctWeekendColor True if weekends should have different background colors.
     */
    public void setShowDistinctWeekendColor(boolean showDistinctWeekendColor) {
        this.mShowDistinctWeekendColor = showDistinctWeekendColor;
        invalidate();
    }

    /**
     * Whether past and future days should have two different background colors. The past and
     * future day colors are defined by the attributes `futureBackgroundColor` and
     * `pastBackgroundColor`.
     * @return True if past and future days should have two different background colors.
     */
    public boolean isShowDistinctPastFutureColor() {
        return mShowDistinctPastFutureColor;
    }

    /**
     * Set whether weekends should have a background color different from the normal day background
     * color. The past and future day colors are defined by the attributes `futureBackgroundColor`
     * and `pastBackgroundColor`.
     * @param showDistinctPastFutureColor True if past and future should have two different
     *                                    background colors.
     */
    public void setShowDistinctPastFutureColor(boolean showDistinctPastFutureColor) {
        this.mShowDistinctPastFutureColor = showDistinctPastFutureColor;
        invalidate();
    }

    /**
     * Get whether "now" line should be displayed. "Now" line is defined by the attributes
     * `nowLineColor` and `nowLineThickness`.
     * @return True if "now" line should be displayed.
     */
    public boolean isShowNowLine() {
        return mShowNowLine;
    }

    /**
     * Set whether "now" line should be displayed. "Now" line is defined by the attributes
     * `nowLineColor` and `nowLineThickness`.
     * @param showNowLine True if "now" line should be displayed.
     */
    public void setShowNowLine(boolean showNowLine) {
        this.mShowNowLine = showNowLine;
        invalidate();
    }

    /**
     * Get the "now" line color.
     * @return The color of the "now" line.
     */
    public int getNowLineColor() {
        return mNowLineColor;
    }

    /**
     * Set the "now" line color.
     * @param nowLineColor The color of the "now" line.
     */
    public void setNowLineColor(int nowLineColor) {
        this.mNowLineColor = nowLineColor;
        invalidate();
    }

    /**
     * Get the "now" line thickness.
     * @return The thickness of the "now" line.
     */
    public int getNowLineThickness() {
        return mNowLineThickness;
    }

    /**
     * Set the "now" line thickness.
     * @param nowLineThickness The thickness of the "now" line.
     */
    public void setNowLineThickness(int nowLineThickness) {
        this.mNowLineThickness = nowLineThickness;
        invalidate();
    }

    /**
     * Get whether the week view should fling horizontally.
     * @return True if the week view has horizontal fling enabled.
     */
    public boolean isHorizontalFlingEnabled() {
        return mHorizontalFlingEnabled;
    }

    /**
     * Set whether the week view should fling horizontally.
     * @return True if it should have horizontal fling enabled.
     */
    public void setHorizontalFlingEnabled(boolean enabled) {
        mHorizontalFlingEnabled = enabled;
    }

    /**
     * Get whether the week view should fling vertically.
     * @return True if the week view has vertical fling enabled.
     */
    public boolean isVerticalFlingEnabled() {
        return mVerticalFlingEnabled;
    }

    /**
     * Set whether the week view should fling vertically.
     * @return True if it should have vertical fling enabled.
     */
    public void setVerticalFlingEnabled(boolean enabled) {
        mVerticalFlingEnabled = enabled;
    }

    /**
     * Get the height of AllDay-events.
     * @return Height of AllDay-events.
     */
    public int getAllDayEventHeight() {
        return mAllDayEventHeight;
    }

    /**
     * Set the height of AllDay-events.
     */
    public void setAllDayEventHeight(int height) {
        mAllDayEventHeight = height;
    }

    /**
     * Get scroll duration
     * @return scroll duration
     */
    public int getScrollDuration() {
        return mScrollDuration;
    }

    /**
     * Set the scroll duration
     */
    public void setScrollDuration(int scrollDuration) {
        mScrollDuration = scrollDuration;
    }

    /////////////////////////////////////////////////////////////////
    //
    //      Functions related to scrolling.
    //
    /////////////////////////////////////////////////////////////////

    @Override
    public boolean onTouchEvent(MotionEvent event) {
        mScaleDetector.onTouchEvent(event);
        boolean val = mGestureDetector.onTouchEvent(event);

        // Check after call of mGestureDetector, so mCurrentFlingDirection and mCurrentScrollDirection are set.
        if (event.getAction() == MotionEvent.ACTION_UP && !mIsZooming && mCurrentFlingDirection == Direction.NONE) {
            if (mCurrentScrollDirection == Direction.RIGHT || mCurrentScrollDirection == Direction.LEFT) {
                goToNearestOrigin();
            }
            mCurrentScrollDirection = Direction.NONE;
        }

        return val;
    }

    private void goToNearestOrigin(){
        double leftDays = mCurrentOrigin.x / (mWidthPerDay + mColumnGap);

        if (mCurrentFlingDirection != Direction.NONE) {
            // snap to nearest day
            leftDays = Math.round(leftDays);
        } else if (mCurrentScrollDirection == Direction.LEFT) {
            // snap to last day
            leftDays = Math.floor(leftDays);
        } else if (mCurrentScrollDirection == Direction.RIGHT) {
            // snap to next day
            leftDays = Math.ceil(leftDays);
        } else {
            // snap to nearest day
            leftDays = Math.round(leftDays);
        }

        int nearestOrigin = (int) (mCurrentOrigin.x - leftDays * (mWidthPerDay + mColumnGap));

        if (nearestOrigin != 0) {
            // Stop current animation.
            mScroller.forceFinished(true);
            // Snap to date.
            mScroller.startScroll((int) mCurrentOrigin.x, (int) mCurrentOrigin.y, -nearestOrigin, 0, (int) (Math.abs(nearestOrigin) / mWidthPerDay * mScrollDuration));
            ViewCompat.postInvalidateOnAnimation(WeekView.this);
        }
        // Reset scrolling and fling direction.
        mCurrentScrollDirection = mCurrentFlingDirection = Direction.NONE;
    }


    @Override
    public void computeScroll() {
        super.computeScroll();

        if (mScroller.isFinished()) {
            if (mCurrentFlingDirection != Direction.NONE) {
                // Snap to day after fling is finished.
                goToNearestOrigin();
            }
        } else {
            if (mCurrentFlingDirection != Direction.NONE && forceFinishScroll()) {
                goToNearestOrigin();
            } else if (mScroller.computeScrollOffset()) {
                mCurrentOrigin.y = mScroller.getCurrY();
                mCurrentOrigin.x = mScroller.getCurrX();
                ViewCompat.postInvalidateOnAnimation(this);
            }
        }
    }

    /**
     * Check if scrolling should be stopped.
     * @return true if scrolling should be stopped before reaching the end of animation.
     */
    private boolean forceFinishScroll() {
        if (Build.VERSION.SDK_INT >= Build.VERSION_CODES.ICE_CREAM_SANDWICH) {
            // current velocity only available since api 14
            return mScroller.getCurrVelocity() <= mMinimumFlingVelocity;
        } else {
            return false;
        }
    }


    /////////////////////////////////////////////////////////////////
    //
    //      Public methods.
    //
    /////////////////////////////////////////////////////////////////

    /**
     * Show today on the week view.
     */
    public void goToToday() {
        Calendar today = Calendar.getInstance();
        goToDate(today);
    }

    /**
     * Show a specific day on the week view.
     * @param date The date to show.
     */
    public void goToDate(Calendar date) {
        mScroller.forceFinished(true);
        mCurrentScrollDirection = mCurrentFlingDirection = Direction.NONE;

        date.set(Calendar.HOUR_OF_DAY, 0);
        date.set(Calendar.MINUTE, 0);
        date.set(Calendar.SECOND, 0);
        date.set(Calendar.MILLISECOND, 0);

        if(mAreDimensionsInvalid) {
            mScrollToDay = date;
            return;
        }

        mRefreshEvents = true;

        Calendar today = Calendar.getInstance();
        today.set(Calendar.HOUR_OF_DAY, 0);
        today.set(Calendar.MINUTE, 0);
        today.set(Calendar.SECOND, 0);
        today.set(Calendar.MILLISECOND, 0);

        long day = 1000L * 60L * 60L * 24L;
        long dateInMillis = date.getTimeInMillis() + date.getTimeZone().getOffset(date.getTimeInMillis());
        long todayInMillis = today.getTimeInMillis() + today.getTimeZone().getOffset(today.getTimeInMillis());
        long dateDifference = (dateInMillis/day) - (todayInMillis/day);
        mCurrentOrigin.x = - dateDifference * (mWidthPerDay + mColumnGap);
        invalidate();
    }

    /**
     * Refreshes the view and loads the events again.
     */
    public void notifyDatasetChanged(){
        mRefreshEvents = true;
        invalidate();
    }

    /**
     * Vertically scroll to a specific hour in the week view.
     * @param hour The hour to scroll to in 24-hour format. Supported values are 0-24.
     */
    public void goToHour(double hour){
        if (mAreDimensionsInvalid) {
            mScrollToHour = hour;
            return;
        }

        int verticalOffset = 0;
        if (hour > 24)
            verticalOffset = mHourHeight * 24;
        else if (hour > 0)
            verticalOffset = (int) (mHourHeight * hour);

        if (verticalOffset > mHourHeight * 24 - getHeight() + mHeaderHeight + mHeaderRowPadding * 2 + mHeaderMarginBottom)
            verticalOffset = (int)(mHourHeight * 24 - getHeight() + mHeaderHeight + mHeaderRowPadding * 2 + mHeaderMarginBottom);

        mCurrentOrigin.y = -verticalOffset;
        invalidate();
    }

    /**
     * Get the first hour that is visible on the screen.
     * @return The first hour that is visible.
     */
    public double getFirstVisibleHour(){
        return -mCurrentOrigin.y / mHourHeight;
    }



    /////////////////////////////////////////////////////////////////
    //
    //      Interfaces.
    //
    /////////////////////////////////////////////////////////////////

    public interface EventClickListener {
        /**
         * Triggered when clicked on one existing event
         * @param event: event clicked.
         * @param eventRect: view containing the clicked event.
         */
        void onEventClick(WeekViewEvent event, RectF eventRect);
    }

    public interface EventLongPressListener {
        /**
         * Similar to {@link com.alamkanak.weekview.WeekView.EventClickListener} but with a long press.
         * @param event: event clicked.
         * @param eventRect: view containing the clicked event.
         */
        void onEventLongPress(WeekViewEvent event, RectF eventRect);
    }

    public interface EmptyViewClickListener {
        /**
         * Triggered when the users clicks on a empty space of the calendar.
         * @param time: {@link Calendar} object set with the date and time of the clicked position on the view.
         */
        void onEmptyViewClicked(Calendar time);
    }

    public interface EmptyViewLongPressListener {
        /**
         * Similar to {@link com.alamkanak.weekview.WeekView.EmptyViewClickListener} but with long press.
         * @param time: {@link Calendar} object set with the date and time of the long pressed position on the view.
         */
        void onEmptyViewLongPress(Calendar time);
    }

    public interface ScrollListener {
        /**
         * Called when the first visible day has changed.
         *
         * (this will also be called during the first draw of the weekview)
         * @param newFirstVisibleDay The new first visible day
         * @param oldFirstVisibleDay The old first visible day (is null on the first call).
         */
        void onFirstVisibleDayChanged(Calendar newFirstVisibleDay, Calendar oldFirstVisibleDay);
    }


    /////////////////////////////////////////////////////////////////
    //
    //      Helper methods.
    //
    /////////////////////////////////////////////////////////////////

    /**
     * Checks if two times are on the same day.
     * @param dayOne The first day.
     * @param dayTwo The second day.
     * @return Whether the times are on the same day.
     */
    private boolean isSameDay(Calendar dayOne, Calendar dayTwo) {
        return dayOne.get(Calendar.YEAR) == dayTwo.get(Calendar.YEAR) && dayOne.get(Calendar.DAY_OF_YEAR) == dayTwo.get(Calendar.DAY_OF_YEAR);
    }

    /**
     * Returns a calendar instance at the start of this day
     * @return the calendar instance
     */
    private Calendar today(){
        Calendar today = Calendar.getInstance();
        today.set(Calendar.HOUR_OF_DAY, 0);
        today.set(Calendar.MINUTE, 0);
        today.set(Calendar.SECOND, 0);
        today.set(Calendar.MILLISECOND, 0);
        return today;
    }

}<|MERGE_RESOLUTION|>--- conflicted
+++ resolved
@@ -140,12 +140,8 @@
     private boolean mShowDistinctPastFutureColor = false;
     private boolean mHorizontalFlingEnabled = true;
     private boolean mVerticalFlingEnabled = true;
-<<<<<<< HEAD
     private int mAllDayEventHeight = 100;
-=======
-    private int mAllDayEventHeight= 100;
     private int mScrollDuration = 250;
->>>>>>> c5758887
 
     // Listeners.
     private EventClickListener mEventClickListener;
@@ -353,12 +349,8 @@
             mShowNowLine = a.getBoolean(R.styleable.WeekView_showNowLine, mShowNowLine);
             mHorizontalFlingEnabled = a.getBoolean(R.styleable.WeekView_horizontalFlingEnabled, mHorizontalFlingEnabled);
             mVerticalFlingEnabled = a.getBoolean(R.styleable.WeekView_verticalFlingEnabled, mVerticalFlingEnabled);
-<<<<<<< HEAD
             mAllDayEventHeight = a.getDimensionPixelSize(R.styleable.WeekView_allDayEventHeight, mAllDayEventHeight);
-=======
-            mAllDayEventHeight = a.getInt(R.styleable.WeekView_allDayEventHeight, mAllDayEventHeight);
             mScrollDuration = a.getInt(R.styleable.WeekView_scrollDuration, mScrollDuration);
->>>>>>> c5758887
         } finally {
             a.recycle();
         }
