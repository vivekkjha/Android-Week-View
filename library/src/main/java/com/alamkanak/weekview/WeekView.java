--- conflicted
+++ resolved
@@ -521,17 +521,12 @@
         }
 
         // Iterate through each day.
-<<<<<<< HEAD
         Calendar oldFirstVisibleDay = mFirstVisibleDay;
         mFirstVisibleDay = (Calendar) today.clone();
-        mFirstVisibleDay.add(Calendar.DATE, leftDaysWithGaps);
+        mFirstVisibleDay.add(Calendar.DATE, -(Math.round(mCurrentOrigin.x / (mWidthPerDay + mColumnGap))));
         if(!mFirstVisibleDay.equals(oldFirstVisibleDay) && mScrolledListener != null){
             mScrolledListener.onFirstVisibleDayChanged(mFirstVisibleDay, oldFirstVisibleDay);
         }
-=======
-        mFirstVisibleDay = (Calendar) mToday.clone();
-        mFirstVisibleDay.add(Calendar.DATE, -(Math.round(mCurrentOrigin.x / (mWidthPerDay + mColumnGap))));
->>>>>>> 9461d55f
         for (int dayNumber = leftDaysWithGaps + 1;
              dayNumber <= leftDaysWithGaps + mNumberOfVisibleDays + 1;
              dayNumber++) {
