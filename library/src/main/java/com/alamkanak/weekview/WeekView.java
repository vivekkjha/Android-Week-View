package com.alamkanak.weekview;

import android.content.Context;
import android.content.res.TypedArray;
import android.graphics.Canvas;
import android.graphics.Color;
import android.graphics.Paint;
import android.graphics.PointF;
import android.graphics.Rect;
import android.graphics.RectF;
import android.graphics.Typeface;
import android.support.v4.view.GestureDetectorCompat;
import android.support.v4.view.ViewCompat;
import android.text.Layout;
import android.text.SpannableStringBuilder;
import android.text.StaticLayout;
import android.text.TextPaint;
import android.text.TextUtils;
import android.text.style.StyleSpan;
import android.util.AttributeSet;
import android.util.TypedValue;
import android.view.GestureDetector;
import android.view.HapticFeedbackConstants;
import android.view.MotionEvent;
import android.view.ScaleGestureDetector;
import android.view.SoundEffectConstants;
import android.view.View;
import android.widget.OverScroller;
import android.widget.Scroller;

import java.text.SimpleDateFormat;
import java.util.ArrayList;
import java.util.Calendar;
import java.util.Collections;
import java.util.Comparator;
import java.util.List;

/**
 * Created by Raquib-ul-Alam Kanak on 7/21/2014.
 * Website: http://alamkanak.me
 */
public class WeekView extends View {

    @Deprecated
    public static final int LENGTH_SHORT = 1;
    @Deprecated
    public static final int LENGTH_LONG = 2;
    private final Context mContext;
    private Paint mTimeTextPaint;
    private float mTimeTextWidth;
    private float mTimeTextHeight;
    private Paint mHeaderTextPaint;
    private float mHeaderTextHeight;
    private GestureDetectorCompat mGestureDetector;
    private OverScroller mScroller;
    private PointF mCurrentOrigin = new PointF(0f, 0f);
    private Direction mCurrentScrollDirection = Direction.NONE;
    private Paint mHeaderBackgroundPaint;
    private float mWidthPerDay;
    private Paint mDayBackgroundPaint;
    private Paint mHourSeparatorPaint;
    private float mHeaderMarginBottom;
    private Paint mTodayBackgroundPaint;
    private Paint mFutureBackgroundPaint;
    private Paint mPastBackgroundPaint;
    private Paint mFutureWeekendBackgroundPaint;
    private Paint mPastWeekendBackgroundPaint;
    private Paint mNowLinePaint;
    private Paint mTodayHeaderTextPaint;
    private Paint mEventBackgroundPaint;
    private float mHeaderColumnWidth;
    private List<EventRect> mEventRects;
    private List<WeekViewEvent> mPreviousPeriodEvents;
    private List<WeekViewEvent> mCurrentPeriodEvents;
    private List<WeekViewEvent> mNextPeriodEvents;
    private TextPaint mEventTextPaint;
    private Paint mHeaderColumnBackgroundPaint;
    private Scroller mStickyScroller;
    private int mFetchedPeriod = -1; // the middle period the calendar has fetched.
    private boolean mRefreshEvents = false;
    private float mDistanceY = 0;
    private float mDistanceX = 0;
    private Direction mCurrentFlingDirection = Direction.NONE;

    // Attributes and their default values.
    private int mHourHeight = 50;
    private int mNewHourHeight = -1;
    private int mMinHourHeight = 0; //no minimum specified (will be dynamic, based on screen)
    private int mEffectiveMinHourHeight = mMinHourHeight; //compensates for the fact that you can't keep zooming out.
    private int mMaxHourHeight = 250;
    private int mColumnGap = 10;
    private int mFirstDayOfWeek = Calendar.MONDAY;
    private int mTextSize = 12;
    private int mHeaderColumnPadding = 10;
    private int mHeaderColumnTextColor = Color.BLACK;
    private int mNumberOfVisibleDays = 3;
    private int mHeaderRowPadding = 10;
    private int mHeaderRowBackgroundColor = Color.WHITE;
    private int mDayBackgroundColor = Color.rgb(245, 245, 245);
    private int mPastBackgroundColor = Color.rgb(227, 227, 227);
    private int mFutureBackgroundColor = Color.rgb(245, 245, 245);
    private int mPastWeekendBackgroundColor = 0;
    private int mFutureWeekendBackgroundColor = 0;
    private int mNowLineColor = Color.rgb(102, 102, 102);
    private int mNowLineThickness = 5;
    private boolean mUseNewColoring = false;
    private int mHourSeparatorColor = Color.rgb(230, 230, 230);
    private int mTodayBackgroundColor = Color.rgb(239, 247, 254);
    private int mHourSeparatorHeight = 2;
    private int mTodayHeaderTextColor = Color.rgb(39, 137, 228);
    private int mEventTextSize = 12;
    private int mEventTextColor = Color.BLACK;
    private int mEventPadding = 8;
    private int mHeaderColumnBackgroundColor = Color.WHITE;
    private int mDefaultEventColor;
    private boolean mIsFirstDraw = true;
    private boolean mAreDimensionsInvalid = true;
    @Deprecated private int mDayNameLength = LENGTH_LONG;
    private int mOverlappingEventGap = 0;
    private int mEventMarginVertical = 0;
    private float mXScrollingSpeed = 1f;
    private Calendar mFirstVisibleDay;
    private Calendar mLastVisibleDay;
    private Calendar mScrollToDay = null;
    private double mScrollToHour = -1;
    private ScaleGestureDetector mScaleDetector;
    private boolean mIsZooming;

    // Listeners.
    private EventClickListener mEventClickListener;
    private EventLongPressListener mEventLongPressListener;
    private WeekViewLoader mWeekViewLoader;
    private EmptyViewClickListener mEmptyViewClickListener;
    private EmptyViewLongPressListener mEmptyViewLongPressListener;
    private DateTimeInterpreter mDateTimeInterpreter;
    private ScrolledListener mScrolledListener;

    private final GestureDetector.SimpleOnGestureListener mGestureListener = new GestureDetector.SimpleOnGestureListener() {

        @Override
        public boolean onDown(MotionEvent e) {
            mScroller.forceFinished(true);
            mStickyScroller.forceFinished(true);
            return true;
        }

        @Override
        public boolean onScroll(MotionEvent e1, MotionEvent e2, float distanceX, float distanceY) {
            if(mIsZooming)
                return true;
            if (mCurrentScrollDirection == Direction.NONE) {
                if (Math.abs(distanceX) > Math.abs(distanceY)){
                    mCurrentScrollDirection = Direction.HORIZONTAL;
                    mCurrentFlingDirection = Direction.HORIZONTAL;
                }
                else {
                    mCurrentFlingDirection = Direction.VERTICAL;
                    mCurrentScrollDirection = Direction.VERTICAL;
                }
            }
            mDistanceX = distanceX * mXScrollingSpeed;
            mDistanceY = distanceY;
            invalidate();
            return true;
        }

        @Override
        public boolean onFling(MotionEvent e1, MotionEvent e2, float velocityX, float velocityY) {
            mScroller.forceFinished(true);

            if (mCurrentFlingDirection == Direction.HORIZONTAL){
                mScroller.fling((int) mCurrentOrigin.x, 0, (int) (velocityX * mXScrollingSpeed), 0, Integer.MIN_VALUE, Integer.MAX_VALUE, 0, 0);
            }
            else if (mCurrentFlingDirection == Direction.VERTICAL){
                mScroller.fling(0, (int) mCurrentOrigin.y, 0, (int) velocityY, 0, 0, (int) -(mHourHeight * 24 + mHeaderTextHeight + mHeaderRowPadding * 2 - getHeight()), 0);
            }

            ViewCompat.postInvalidateOnAnimation(WeekView.this);
            return true;
        }


        @Override
        public boolean onSingleTapConfirmed(MotionEvent e) {
            // If the tap was on an event then trigger the callback.
            if (mEventRects != null && mEventClickListener != null) {
                List<EventRect> reversedEventRects = mEventRects;
                Collections.reverse(reversedEventRects);
                for (EventRect event : reversedEventRects) {
                    if (event.rectF != null && e.getX() > event.rectF.left && e.getX() < event.rectF.right && e.getY() > event.rectF.top && e.getY() < event.rectF.bottom) {
                        mEventClickListener.onEventClick(event.originalEvent, event.rectF);
                        playSoundEffect(SoundEffectConstants.CLICK);
                        return super.onSingleTapConfirmed(e);
                    }
                }
            }

            // If the tap was on in an empty space, then trigger the callback.
            if (mEmptyViewClickListener != null && e.getX() > mHeaderColumnWidth && e.getY() > (mHeaderTextHeight + mHeaderRowPadding * 2 + mHeaderMarginBottom)) {
                Calendar selectedTime = getTimeFromPoint(e.getX(), e.getY());
                if (selectedTime != null) {
                    playSoundEffect(SoundEffectConstants.CLICK);
                    mEmptyViewClickListener.onEmptyViewClicked(selectedTime);
                }
            }

            return super.onSingleTapConfirmed(e);
        }

        @Override
        public void onLongPress(MotionEvent e) {
            super.onLongPress(e);

            if (mEventLongPressListener != null && mEventRects != null) {
                List<EventRect> reversedEventRects = mEventRects;
                Collections.reverse(reversedEventRects);
                for (EventRect event : reversedEventRects) {
                    if (event.rectF != null && e.getX() > event.rectF.left && e.getX() < event.rectF.right && e.getY() > event.rectF.top && e.getY() < event.rectF.bottom) {
                        mEventLongPressListener.onEventLongPress(event.originalEvent, event.rectF);
                        performHapticFeedback(HapticFeedbackConstants.LONG_PRESS);
                        return;
                    }
                }
            }

            // If the tap was on in an empty space, then trigger the callback.
            if (mEmptyViewLongPressListener != null && e.getX() > mHeaderColumnWidth && e.getY() > (mHeaderTextHeight + mHeaderRowPadding * 2 + mHeaderMarginBottom)) {
                Calendar selectedTime = getTimeFromPoint(e.getX(), e.getY());
                if (selectedTime != null) {
                    performHapticFeedback(HapticFeedbackConstants.LONG_PRESS);
                    mEmptyViewLongPressListener.onEmptyViewLongPress(selectedTime);
                }
            }
        }
    };

    private enum Direction {
        NONE, HORIZONTAL, VERTICAL
    }

    public WeekView(Context context) {
        this(context, null);
    }

    public WeekView(Context context, AttributeSet attrs) {
        this(context, attrs, 0);
    }

    public WeekView(Context context, AttributeSet attrs, int defStyleAttr) {
        super(context, attrs, defStyleAttr);

        // Hold references.
        mContext = context;

        // Get the attribute values (if any).
        TypedArray a = context.getTheme().obtainStyledAttributes(attrs, R.styleable.WeekView, 0, 0);
        try {
            mFirstDayOfWeek = a.getInteger(R.styleable.WeekView_firstDayOfWeek, mFirstDayOfWeek);
            mHourHeight = a.getDimensionPixelSize(R.styleable.WeekView_hourHeight, mHourHeight);
            mMinHourHeight = a.getDimensionPixelSize(R.styleable.WeekView_minHourHeight, mMinHourHeight);
            mEffectiveMinHourHeight = mMinHourHeight;
            mMaxHourHeight = a.getDimensionPixelSize(R.styleable.WeekView_maxHourHeight, mMaxHourHeight);
            mTextSize = a.getDimensionPixelSize(R.styleable.WeekView_textSize, (int) TypedValue.applyDimension(TypedValue.COMPLEX_UNIT_SP, mTextSize, context.getResources().getDisplayMetrics()));
            mHeaderColumnPadding = a.getDimensionPixelSize(R.styleable.WeekView_headerColumnPadding, mHeaderColumnPadding);
            mColumnGap = a.getDimensionPixelSize(R.styleable.WeekView_columnGap, mColumnGap);
            mHeaderColumnTextColor = a.getColor(R.styleable.WeekView_headerColumnTextColor, mHeaderColumnTextColor);
            mNumberOfVisibleDays = a.getInteger(R.styleable.WeekView_noOfVisibleDays, mNumberOfVisibleDays);
            mHeaderRowPadding = a.getDimensionPixelSize(R.styleable.WeekView_headerRowPadding, mHeaderRowPadding);
            mHeaderRowBackgroundColor = a.getColor(R.styleable.WeekView_headerRowBackgroundColor, mHeaderRowBackgroundColor);
            mDayBackgroundColor = a.getColor(R.styleable.WeekView_dayBackgroundColor, mDayBackgroundColor);
            mFutureBackgroundColor = a.getColor(R.styleable.WeekView_futureBackgroundColor, mFutureBackgroundColor);
            mPastBackgroundColor = a.getColor(R.styleable.WeekView_pastBackgroundColor, mPastBackgroundColor);
            mFutureWeekendBackgroundColor = a.getColor(R.styleable.WeekView_futureWeekendBackgroundColor, mFutureBackgroundColor); // If not set, use the same color as in the week
            mPastWeekendBackgroundColor = a.getColor(R.styleable.WeekView_pastWeekendBackgroundColor, mPastBackgroundColor);
            mNowLineColor = a.getColor(R.styleable.WeekView_nowLineColor, mNowLineColor);
            mNowLineThickness = a.getDimensionPixelSize(R.styleable.WeekView_nowLineThickness, mNowLineThickness);
            mUseNewColoring = a.getBoolean(R.styleable.WeekView_useNewColoringStyle, mUseNewColoring);
            mHourSeparatorColor = a.getColor(R.styleable.WeekView_hourSeparatorColor, mHourSeparatorColor);
            mTodayBackgroundColor = a.getColor(R.styleable.WeekView_todayBackgroundColor, mTodayBackgroundColor);
            mHourSeparatorHeight = a.getDimensionPixelSize(R.styleable.WeekView_hourSeparatorHeight, mHourSeparatorHeight);
            mTodayHeaderTextColor = a.getColor(R.styleable.WeekView_todayHeaderTextColor, mTodayHeaderTextColor);
            mEventTextSize = a.getDimensionPixelSize(R.styleable.WeekView_eventTextSize, (int) TypedValue.applyDimension(TypedValue.COMPLEX_UNIT_SP, mEventTextSize, context.getResources().getDisplayMetrics()));
            mEventTextColor = a.getColor(R.styleable.WeekView_eventTextColor, mEventTextColor);
            mEventPadding = a.getDimensionPixelSize(R.styleable.WeekView_hourSeparatorHeight, mEventPadding);
            mHeaderColumnBackgroundColor = a.getColor(R.styleable.WeekView_headerColumnBackground, mHeaderColumnBackgroundColor);
            mDayNameLength = a.getInteger(R.styleable.WeekView_dayNameLength, mDayNameLength);
            mOverlappingEventGap = a.getDimensionPixelSize(R.styleable.WeekView_overlappingEventGap, mOverlappingEventGap);
            mEventMarginVertical = a.getDimensionPixelSize(R.styleable.WeekView_eventMarginVertical, mEventMarginVertical);
            mXScrollingSpeed = a.getFloat(R.styleable.WeekView_xScrollingSpeed, mXScrollingSpeed);
        } finally {
            a.recycle();
        }

        init();
    }

    private void init() {
        // Scrolling initialization.
        mGestureDetector = new GestureDetectorCompat(mContext, mGestureListener);
        mScroller = new OverScroller(mContext);
        mStickyScroller = new Scroller(mContext);

        // Measure settings for time column.
        mTimeTextPaint = new Paint(Paint.ANTI_ALIAS_FLAG);
        mTimeTextPaint.setTextAlign(Paint.Align.RIGHT);
        mTimeTextPaint.setTextSize(mTextSize);
        mTimeTextPaint.setColor(mHeaderColumnTextColor);
        Rect rect = new Rect();
        mTimeTextPaint.getTextBounds("00 PM", 0, "00 PM".length(), rect);
        mTimeTextHeight = rect.height();
        mHeaderMarginBottom = mTimeTextHeight / 2;
        initTextTimeWidth();

        // Measure settings for header row.
        mHeaderTextPaint = new Paint(Paint.ANTI_ALIAS_FLAG);
        mHeaderTextPaint.setColor(mHeaderColumnTextColor);
        mHeaderTextPaint.setTextAlign(Paint.Align.CENTER);
        mHeaderTextPaint.setTextSize(mTextSize);
        mHeaderTextPaint.getTextBounds("00 PM", 0, "00 PM".length(), rect);
        mHeaderTextHeight = rect.height();
        mHeaderTextPaint.setTypeface(Typeface.DEFAULT_BOLD);

        // Prepare header background paint.
        mHeaderBackgroundPaint = new Paint();
        mHeaderBackgroundPaint.setColor(mHeaderRowBackgroundColor);

        // Prepare day background color paint.
        mDayBackgroundPaint = new Paint();
        mDayBackgroundPaint.setColor(mDayBackgroundColor);
        mFutureBackgroundPaint = new Paint();
        mFutureBackgroundPaint.setColor(mFutureBackgroundColor);
        mPastBackgroundPaint = new Paint();
        mPastBackgroundPaint.setColor(mPastBackgroundColor);
        mFutureWeekendBackgroundPaint = new Paint();
        mFutureWeekendBackgroundPaint.setColor(mFutureWeekendBackgroundColor);
        mPastWeekendBackgroundPaint = new Paint();
        mPastWeekendBackgroundPaint.setColor(mPastWeekendBackgroundColor);

        // Prepare hour separator color paint.
        mHourSeparatorPaint = new Paint();
        mHourSeparatorPaint.setStyle(Paint.Style.STROKE);
        mHourSeparatorPaint.setStrokeWidth(mHourSeparatorHeight);
        mHourSeparatorPaint.setColor(mHourSeparatorColor);

        // Prepare the "now" line color paint
        mNowLinePaint = new Paint();
        mNowLinePaint.setStrokeWidth(mNowLineThickness);
        mNowLinePaint.setColor(mNowLineColor);

        // Prepare today background color paint.
        mTodayBackgroundPaint = new Paint();
        mTodayBackgroundPaint.setColor(mTodayBackgroundColor);

        // Prepare today header text color paint.
        mTodayHeaderTextPaint = new Paint(Paint.ANTI_ALIAS_FLAG);
        mTodayHeaderTextPaint.setTextAlign(Paint.Align.CENTER);
        mTodayHeaderTextPaint.setTextSize(mTextSize);
        mTodayHeaderTextPaint.setTypeface(Typeface.DEFAULT_BOLD);
        mTodayHeaderTextPaint.setColor(mTodayHeaderTextColor);

        // Prepare event background color.
        mEventBackgroundPaint = new Paint();
        mEventBackgroundPaint.setColor(Color.rgb(174, 208, 238));

        // Prepare header column background color.
        mHeaderColumnBackgroundPaint = new Paint();
        mHeaderColumnBackgroundPaint.setColor(mHeaderColumnBackgroundColor);

        // Prepare event text size and color.
        mEventTextPaint = new TextPaint(Paint.ANTI_ALIAS_FLAG | Paint.LINEAR_TEXT_FLAG);
        mEventTextPaint.setStyle(Paint.Style.FILL);
        mEventTextPaint.setColor(mEventTextColor);
        mEventTextPaint.setTextSize(mEventTextSize);

        // Set default event color.
        mDefaultEventColor = Color.parseColor("#9fc6e7");

        mScaleDetector = new ScaleGestureDetector(mContext, new ScaleGestureDetector.OnScaleGestureListener() {
            @Override
            public void onScaleEnd(ScaleGestureDetector detector) {
                mIsZooming = false;
            }

            @Override
            public boolean onScaleBegin(ScaleGestureDetector detector) {
                mIsZooming = true;
                mScroller.forceFinished(true);
                mCurrentScrollDirection = mCurrentFlingDirection = Direction.NONE;
                goToNearestOrigin();
                return true;
            }

            @Override
            public boolean onScale(ScaleGestureDetector detector) {
                mNewHourHeight = Math.round(mHourHeight * detector.getScaleFactor());
                if(mNewHourHeight < mEffectiveMinHourHeight)
                    mNewHourHeight = mEffectiveMinHourHeight;
                else if(mNewHourHeight > mMaxHourHeight)
                    mNewHourHeight = mMaxHourHeight;
                invalidate();
                return true;
            }
        });
    }

    /**
     * Initialize time column width. Calculate value with latest possible hour (supposed widest text)
     */
    private void initTextTimeWidth() {
        String timeSample = getDateTimeInterpreter().interpretTime(23);
        mTimeTextWidth = mTimeTextPaint.measureText(timeSample);
    }

    @Override
    protected void onDraw(Canvas canvas) {
        super.onDraw(canvas);

        // Draw the header row.
        drawHeaderRowAndEvents(canvas);

        // Draw the time column and all the axes/separators.
        drawTimeColumnAndAxes(canvas);

        // Hide everything in the first cell (top left corner).
        canvas.drawRect(0, 0, mTimeTextWidth + mHeaderColumnPadding * 2, mHeaderTextHeight + mHeaderRowPadding * 2, mHeaderBackgroundPaint);

        // Hide anything that is in the bottom margin of the header row.
        canvas.drawRect(mHeaderColumnWidth, mHeaderTextHeight + mHeaderRowPadding * 2, getWidth(), mHeaderRowPadding * 2 + mHeaderTextHeight + mHeaderMarginBottom + mTimeTextHeight/2 - mHourSeparatorHeight / 2, mHeaderColumnBackgroundPaint);
    }

    private void drawTimeColumnAndAxes(Canvas canvas) {
        // Draw the background color for the header column.
        canvas.drawRect(0, mHeaderTextHeight + mHeaderRowPadding * 2, mHeaderColumnWidth, getHeight(), mHeaderColumnBackgroundPaint);

        for (int i = 0; i < 24; i++) {
            float top = mHeaderTextHeight + mHeaderRowPadding * 2 + mCurrentOrigin.y + mHourHeight * i + mHeaderMarginBottom;

            // Draw the text if its y position is not outside of the visible area. The pivot point of the text is the point at the bottom-right corner.
            String time = getDateTimeInterpreter().interpretTime(i);
            if (time == null)
                throw new IllegalStateException("A DateTimeInterpreter must not return null time");
            if (top < getHeight()) canvas.drawText(time, mTimeTextWidth + mHeaderColumnPadding, top + mTimeTextHeight, mTimeTextPaint);
        }
    }

    private void drawHeaderRowAndEvents(Canvas canvas) {
        // Calculate the available width for each day.
        mHeaderColumnWidth = mTimeTextWidth + mHeaderColumnPadding *2;
        mWidthPerDay = getWidth() - mHeaderColumnWidth - mColumnGap * (mNumberOfVisibleDays - 1);
        mWidthPerDay = mWidthPerDay/mNumberOfVisibleDays;

        Calendar today = today();

        if (mAreDimensionsInvalid) {
            mAreDimensionsInvalid = false;
<<<<<<< HEAD
            mEffectiveMinHourHeight= Math.max(mMinHourHeight, (int) ((getHeight() - mHeaderTextHeight - mHeaderRowPadding * 2 - mHeaderMarginBottom) / 24));

            double scrollToHour = mScrollToHour;
=======
>>>>>>> 8441ec63
            if(mScrollToDay != null)
                goToDate(mScrollToDay);

            mAreDimensionsInvalid = false;
            if(mScrollToHour >= 0)
                goToHour(mScrollToHour);

            mScrollToDay = null;
            mScrollToHour = -1;
            mAreDimensionsInvalid = false;
        }
        if (mIsFirstDraw){
            mIsFirstDraw = false;

            // If the week view is being drawn for the first time, then consider the first day of the week.
            if(mNumberOfVisibleDays >= 7 && today.get(Calendar.DAY_OF_WEEK) != mFirstDayOfWeek) {
                int difference = 7 + (today.get(Calendar.DAY_OF_WEEK) - mFirstDayOfWeek);
                mCurrentOrigin.x += (mWidthPerDay + mColumnGap) * difference;
            }
        }

        // Do not let the view go above/below the limit due to scrolling. Set the max and min limit of the scroll.
        if (mCurrentScrollDirection == Direction.VERTICAL)
            mCurrentOrigin.y -= mDistanceY;


        //Calculate the new height due to the zooming.
        if (mNewHourHeight > 0){
            mCurrentOrigin.y = (mCurrentOrigin.y/mHourHeight)*mNewHourHeight;
            mHourHeight = mNewHourHeight;
            mNewHourHeight = -1;
        }

        //if the new mCurrentOrigin.y is invalid, make it valid.
        if (mCurrentOrigin.y < getHeight() - mHourHeight * 24 - mHeaderTextHeight - mHeaderRowPadding * 2 - mHeaderMarginBottom)
            mCurrentOrigin.y = getHeight() - mHourHeight * 24 - mHeaderTextHeight - mHeaderRowPadding * 2 - mHeaderMarginBottom;
        //Don't put an else if because it will trigger a glitch when completly zoomed out and scrolling vertically.
        if(mCurrentOrigin.y > 0)
            mCurrentOrigin.y = 0;

        // Consider scroll offset.
        if (mCurrentScrollDirection == Direction.HORIZONTAL) mCurrentOrigin.x -= mDistanceX;
        int leftDaysWithGaps = (int) -(Math.ceil(mCurrentOrigin.x / (mWidthPerDay + mColumnGap)));
        float startFromPixel = mCurrentOrigin.x + (mWidthPerDay + mColumnGap) * leftDaysWithGaps +
                mHeaderColumnWidth;
        float startPixel = startFromPixel;

        // Prepare to iterate for each day.
        Calendar day = (Calendar) today.clone();
        day.add(Calendar.HOUR, 6);

        // Prepare to iterate for each hour to draw the hour lines.
        int lineCount = (int) ((getHeight() - mHeaderTextHeight - mHeaderRowPadding * 2 -
                mHeaderMarginBottom) / mHourHeight) + 1;
        lineCount = (lineCount) * (mNumberOfVisibleDays+1);
        float[] hourLines = new float[lineCount * 4];

        // Clear the cache for event rectangles.
        if (mEventRects != null) {
            for (EventRect eventRect: mEventRects) {
                eventRect.rectF = null;
            }
        }

        // Iterate through each day.
        Calendar oldFirstVisibleDay = mFirstVisibleDay;
        mFirstVisibleDay = (Calendar) today.clone();
        mFirstVisibleDay.add(Calendar.DATE, leftDaysWithGaps);
        if(!mFirstVisibleDay.equals(oldFirstVisibleDay) && mScrolledListener != null){
            mScrolledListener.onFirstVisibleDayChanged(mFirstVisibleDay, oldFirstVisibleDay);
        }
        for (int dayNumber = leftDaysWithGaps + 1;
             dayNumber <= leftDaysWithGaps + mNumberOfVisibleDays + 1;
             dayNumber++) {

            // Check if the day is today.
            day = (Calendar) today.clone();
            mLastVisibleDay = (Calendar) day.clone();
            day.add(Calendar.DATE, dayNumber - 1);
            mLastVisibleDay.add(Calendar.DATE, dayNumber - 2);
            boolean sameDay = isSameDay(day, today);

            // Get more events if necessary. We want to store the events 3 months beforehand. Get
            // events only when it is the first iteration of the loop.
            if (mEventRects == null || mRefreshEvents ||
                    (dayNumber == leftDaysWithGaps + 1 && mFetchedPeriod != (int) mWeekViewLoader.toWeekViewPeriodIndex(day) &&
                            Math.abs(mFetchedPeriod - mWeekViewLoader.toWeekViewPeriodIndex(day)) > 0.5)) {
                getMoreEvents(day);
                mRefreshEvents = false;
            }

            // Draw background color for each day.
            float start =  (startPixel < mHeaderColumnWidth ? mHeaderColumnWidth : startPixel);
            if (mWidthPerDay + startPixel - start> 0){
                if(mUseNewColoring){
                    boolean isWeekend = (day.get(Calendar.DAY_OF_WEEK) == Calendar.SATURDAY || day.get(Calendar.DAY_OF_WEEK) == Calendar.SUNDAY);
                    Paint pastPaint = isWeekend ? mPastWeekendBackgroundPaint : mPastBackgroundPaint;
                    Paint futurePaint = isWeekend ? mFutureWeekendBackgroundPaint : mFutureBackgroundPaint;
                    float startY = mHeaderTextHeight + mHeaderRowPadding * 2 + mTimeTextHeight/2 + mHeaderMarginBottom + mCurrentOrigin.y;

                    if(sameDay){
                        Calendar now = Calendar.getInstance();
                        float beforeNow = (now.get(Calendar.HOUR_OF_DAY)+now.get(Calendar.MINUTE)/60.0f)*mHourHeight;
                        canvas.drawRect(start, startY, startPixel + mWidthPerDay, startY+beforeNow, pastPaint);
                        canvas.drawRect(start, startY+beforeNow, startPixel + mWidthPerDay, getHeight(), futurePaint);
                    } else if(day.before(today)) {
                        canvas.drawRect(start, startY, startPixel + mWidthPerDay, getHeight(), pastPaint);
                    } else {
                        canvas.drawRect(start, startY, startPixel + mWidthPerDay, getHeight(), futurePaint);
                    }
                }else{
                    canvas.drawRect(start, mHeaderTextHeight + mHeaderRowPadding * 2 + mTimeTextHeight/2 + mHeaderMarginBottom, startPixel + mWidthPerDay, getHeight(), sameDay ? mTodayBackgroundPaint : mDayBackgroundPaint);
                }
            }

            // Prepare the separator lines for hours.
            int i = 0;
            for (int hourNumber = 0; hourNumber < 24; hourNumber++) {
                float top = mHeaderTextHeight + mHeaderRowPadding * 2 + mCurrentOrigin.y + mHourHeight * hourNumber + mTimeTextHeight/2 + mHeaderMarginBottom;
                if (top > mHeaderTextHeight + mHeaderRowPadding * 2 + mTimeTextHeight/2 + mHeaderMarginBottom - mHourSeparatorHeight && top < getHeight() && startPixel + mWidthPerDay - start > 0){
                    hourLines[i * 4] = start;
                    hourLines[i * 4 + 1] = top;
                    hourLines[i * 4 + 2] = startPixel + mWidthPerDay;
                    hourLines[i * 4 + 3] = top;
                    i++;
                }
            }

            // Draw the lines for hours.
            canvas.drawLines(hourLines, mHourSeparatorPaint);

            // Draw the events.
            drawEvents(day, startPixel, canvas);

            //Draw the line at the current time
            if(mUseNewColoring && sameDay){
                float startY = mHeaderTextHeight + mHeaderRowPadding * 2 + mTimeTextHeight/2 + mHeaderMarginBottom + mCurrentOrigin.y;
                Calendar now = Calendar.getInstance();
                float beforeNow = (now.get(Calendar.HOUR_OF_DAY)+now.get(Calendar.MINUTE)/60.0f)*mHourHeight;
                canvas.drawLine(start, startY+beforeNow, startPixel + mWidthPerDay, startY+beforeNow, mNowLinePaint);
            }

            // In the next iteration, start from the next day.
            startPixel += mWidthPerDay + mColumnGap;
        }

        // Draw the header background.
        canvas.drawRect(0, 0, getWidth(), mHeaderTextHeight + mHeaderRowPadding * 2, mHeaderBackgroundPaint);

        // Draw the header row texts.
        startPixel = startFromPixel;
        for (int dayNumber=leftDaysWithGaps+1; dayNumber <= leftDaysWithGaps + mNumberOfVisibleDays + 1; dayNumber++) {
            // Check if the day is today.
            day = (Calendar) today.clone();
            day.add(Calendar.DATE, dayNumber - 1);
            boolean sameDay = isSameDay(day, today);

            // Draw the day labels.
            String dayLabel = getDateTimeInterpreter().interpretDate(day);
            if (dayLabel == null)
                throw new IllegalStateException("A DateTimeInterpreter must not return null date");
            canvas.drawText(dayLabel, startPixel + mWidthPerDay / 2, mHeaderTextHeight + mHeaderRowPadding, sameDay ? mTodayHeaderTextPaint : mHeaderTextPaint);
            startPixel += mWidthPerDay + mColumnGap;
        }

    }

    /**
     * Get the time and date where the user clicked on.
     * @param x The x position of the touch event.
     * @param y The y position of the touch event.
     * @return The time and date at the clicked position.
     */
    private Calendar getTimeFromPoint(float x, float y){
        int leftDaysWithGaps = (int) -(Math.ceil(mCurrentOrigin.x / (mWidthPerDay + mColumnGap)));
        float startPixel = mCurrentOrigin.x + (mWidthPerDay + mColumnGap) * leftDaysWithGaps +
                mHeaderColumnWidth;
        for (int dayNumber = leftDaysWithGaps + 1;
             dayNumber <= leftDaysWithGaps + mNumberOfVisibleDays + 1;
             dayNumber++) {
            float start =  (startPixel < mHeaderColumnWidth ? mHeaderColumnWidth : startPixel);
            if (mWidthPerDay + startPixel - start> 0
                    && x>start && x<startPixel + mWidthPerDay){
                Calendar day = today();
                day.add(Calendar.DATE, dayNumber - 1);
                float pixelsFromZero = y - mCurrentOrigin.y - mHeaderTextHeight
                        - mHeaderRowPadding * 2 - mTimeTextHeight/2 - mHeaderMarginBottom;
                int hour = (int)(pixelsFromZero / mHourHeight);
                int minute = (int) (60 * (pixelsFromZero - hour * mHourHeight) / mHourHeight);
                day.add(Calendar.HOUR, hour);
                day.set(Calendar.MINUTE, minute);
                return day;
            }
            startPixel += mWidthPerDay + mColumnGap;
        }
        return null;
    }

    /**
     * Draw all the events of a particular day.
     * @param date The day.
     * @param startFromPixel The left position of the day area. The events will never go any left from this value.
     * @param canvas The canvas to draw upon.
     */
    private void drawEvents(Calendar date, float startFromPixel, Canvas canvas) {
        if (mEventRects != null && mEventRects.size() > 0) {
            for (int i = 0; i < mEventRects.size(); i++) {
                if (isSameDay(mEventRects.get(i).event.getStartTime(), date)) {

                    // Calculate top.
                    float top = mHourHeight * 24 * mEventRects.get(i).top / 1440 + mCurrentOrigin.y + mHeaderTextHeight + mHeaderRowPadding * 2 + mHeaderMarginBottom + mTimeTextHeight/2 + mEventMarginVertical;
                    float originalTop = top;
                    if (top < mHeaderTextHeight + mHeaderRowPadding * 2 + mHeaderMarginBottom + mTimeTextHeight/2)
                        top = mHeaderTextHeight + mHeaderRowPadding * 2 + mHeaderMarginBottom + mTimeTextHeight/2;

                    // Calculate bottom.
                    float bottom = mEventRects.get(i).bottom;
                    bottom = mHourHeight * 24 * bottom / 1440 + mCurrentOrigin.y + mHeaderTextHeight + mHeaderRowPadding * 2 + mHeaderMarginBottom + mTimeTextHeight/2 - mEventMarginVertical;

                    // Calculate left and right.
                    float left = startFromPixel + mEventRects.get(i).left * mWidthPerDay;
                    if (left < startFromPixel)
                        left += mOverlappingEventGap;
                    float originalLeft = left;
                    float right = left + mEventRects.get(i).width * mWidthPerDay;
                    if (right < startFromPixel + mWidthPerDay)
                        right -= mOverlappingEventGap;
                    if (left < mHeaderColumnWidth) left = mHeaderColumnWidth;

                    // Draw the event and the event name on top of it.
                    RectF eventRectF = new RectF(left, top, right, bottom);
                    if (bottom > mHeaderTextHeight + mHeaderRowPadding * 2 + mHeaderMarginBottom + mTimeTextHeight/2 && left < right &&
                            eventRectF.right > mHeaderColumnWidth &&
                            eventRectF.left < getWidth() &&
                            eventRectF.bottom > mHeaderTextHeight + mHeaderRowPadding * 2 + mTimeTextHeight / 2 + mHeaderMarginBottom &&
                            eventRectF.top < getHeight() &&
                            left < right
                            ) {
                        mEventRects.get(i).rectF = eventRectF;
                        mEventBackgroundPaint.setColor(mEventRects.get(i).event.getColor() == 0 ? mDefaultEventColor : mEventRects.get(i).event.getColor());
                        canvas.drawRect(mEventRects.get(i).rectF, mEventBackgroundPaint);
                        drawEventTitle(mEventRects.get(i).event, mEventRects.get(i).rectF, canvas, originalTop, originalLeft);
                    }
                    else
                        mEventRects.get(i).rectF = null;
                }
            }
        }
    }


    /**
     * Draw the name of the event on top of the event rectangle.
     * @param event The event of which the title (and location) should be drawn.
     * @param rect The rectangle on which the text is to be drawn.
     * @param canvas The canvas to draw upon.
     * @param originalTop The original top position of the rectangle. The rectangle may have some of its portion outside of the visible area.
     * @param originalLeft The original left position of the rectangle. The rectangle may have some of its portion outside of the visible area.
     */
    private void drawEventTitle(WeekViewEvent event, RectF rect, Canvas canvas, float originalTop, float originalLeft) {
        if (rect.right - rect.left - mEventPadding * 2 < 0) return;

        SpannableStringBuilder bob = new SpannableStringBuilder();
        if (event.getName() != null) {
            bob.append(event.getName());
            bob.setSpan(new StyleSpan(android.graphics.Typeface.BOLD),0,bob.length(),0);
            bob.append(' ');
        }
        if (event.getLocation() != null) {
            bob.append(event.getLocation());
        }

        // Get text dimensions
        StaticLayout textLayout = new StaticLayout(bob, mEventTextPaint, (int) (rect.right - originalLeft - mEventPadding * 2), Layout.Alignment.ALIGN_NORMAL, 1.0f, 0.0f, false);

        // Crop height
        int availableHeight = (int) (rect.bottom - originalTop - mEventPadding * 2);
        int lineHeight = textLayout.getHeight() / textLayout.getLineCount();
        if (lineHeight < availableHeight && textLayout.getHeight() > rect.height() - mEventPadding * 2) {
            int lineCount = textLayout.getLineCount();
            int availableLineCount = (int) Math.floor(lineCount * availableHeight / textLayout.getHeight());
            float widthAvailable = (rect.right - originalLeft - mEventPadding * 2) * availableLineCount;
            textLayout = new StaticLayout(TextUtils.ellipsize(bob, mEventTextPaint, widthAvailable, TextUtils.TruncateAt.END), mEventTextPaint, (int) (rect.right - originalLeft - mEventPadding * 2), Layout.Alignment.ALIGN_NORMAL, 1.0f, 0.0f, false);
        }
        else if (lineHeight >= availableHeight) {
            int width = (int) (rect.right - originalLeft - mEventPadding * 2);
            textLayout = new StaticLayout(TextUtils.ellipsize(bob, mEventTextPaint, width, TextUtils.TruncateAt.END), mEventTextPaint, width, Layout.Alignment.ALIGN_NORMAL, 1.0f, 1.0f, false);
        }

        // Draw text
        canvas.save();
        canvas.translate(originalLeft + mEventPadding, originalTop + mEventPadding);
        textLayout.draw(canvas);
        canvas.restore();
    }


    /**
     * A class to hold reference to the events and their visual representation. An EventRect is
     * actually the rectangle that is drawn on the calendar for a given event. There may be more
     * than one rectangle for a single event (an event that expands more than one day). In that
     * case two instances of the EventRect will be used for a single event. The given event will be
     * stored in "originalEvent". But the event that corresponds to rectangle the rectangle
     * instance will be stored in "event".
     */
    private class EventRect {
        public WeekViewEvent event;
        public WeekViewEvent originalEvent;
        public RectF rectF;
        public float left;
        public float width;
        public float top;
        public float bottom;

        /**
         * Create a new instance of event rect. An EventRect is actually the rectangle that is drawn
         * on the calendar for a given event. There may be more than one rectangle for a single
         * event (an event that expands more than one day). In that case two instances of the
         * EventRect will be used for a single event. The given event will be stored in
         * "originalEvent". But the event that corresponds to rectangle the rectangle instance will
         * be stored in "event".
         * @param event Represents the event which this instance of rectangle represents.
         * @param originalEvent The original event that was passed by the user.
         * @param rectF The rectangle.
         */
        public EventRect(WeekViewEvent event, WeekViewEvent originalEvent, RectF rectF) {
            this.event = event;
            this.rectF = rectF;
            this.originalEvent = originalEvent;
        }
    }


    /**
     * Gets more events of one/more month(s) if necessary. This method is called when the user is
     * scrolling the week view. The week view stores the events of three months: the visible month,
     * the previous month, the next month.
     * @param day The day where the user is currently is.
     */
    private void getMoreEvents(Calendar day) {
        // Get more events if the month is changed.
        if (mEventRects == null)
            mEventRects = new ArrayList<EventRect>();
        if (mWeekViewLoader == null && !isInEditMode())
            throw new IllegalStateException("You must provide a MonthChangeListener");

        // If a refresh was requested then reset some variables.
        if (mRefreshEvents) {
            mEventRects.clear();
            mPreviousPeriodEvents = null;
            mCurrentPeriodEvents = null;
            mNextPeriodEvents = null;
            mFetchedPeriod = -1;
        }

        if(mWeekViewLoader != null){
            int periodToFetch = (int) mWeekViewLoader.toWeekViewPeriodIndex(day);
            if (!isInEditMode() && (mFetchedPeriod < 0 || mFetchedPeriod != periodToFetch || mRefreshEvents)) {
                List<WeekViewEvent> previousPeriodEvents = null;
                List<WeekViewEvent> currentPeriodEvents = null;
                List<WeekViewEvent> nextPeriodEvents = null;

                if(mPreviousPeriodEvents != null && mCurrentPeriodEvents != null && mNextPeriodEvents != null){
                    if(periodToFetch == mFetchedPeriod-1){
                        currentPeriodEvents = mPreviousPeriodEvents;
                        nextPeriodEvents = mCurrentPeriodEvents;
                    }else if(periodToFetch == mFetchedPeriod){
                        previousPeriodEvents = mPreviousPeriodEvents;
                        currentPeriodEvents = mCurrentPeriodEvents;
                        nextPeriodEvents = mNextPeriodEvents;
                    }else if(periodToFetch == mFetchedPeriod+1){
                        previousPeriodEvents = mCurrentPeriodEvents;
                        currentPeriodEvents = mNextPeriodEvents;
                    }
                }
                if(currentPeriodEvents == null)
                    currentPeriodEvents = mWeekViewLoader.onLoad(periodToFetch);
                if(previousPeriodEvents == null)
                    previousPeriodEvents = mWeekViewLoader.onLoad(periodToFetch-1);
                if(nextPeriodEvents == null)
                    nextPeriodEvents = mWeekViewLoader.onLoad(periodToFetch+1);


                //clear events
                mEventRects.clear();
                sortAndCacheEvents(previousPeriodEvents);
                sortAndCacheEvents(currentPeriodEvents);
                sortAndCacheEvents(nextPeriodEvents);

                mPreviousPeriodEvents = previousPeriodEvents;
                mCurrentPeriodEvents = currentPeriodEvents;
                mNextPeriodEvents = nextPeriodEvents;
                mFetchedPeriod = periodToFetch;
            }
        }

        // Prepare to calculate positions of each events.
        ArrayList<EventRect> tempEvents = new ArrayList<EventRect>(mEventRects);
        mEventRects = new ArrayList<EventRect>();
        Calendar dayCounter = (Calendar) day.clone();
        dayCounter.add(Calendar.MONTH, -1);
        dayCounter.set(Calendar.DAY_OF_MONTH, 1);
        Calendar maxDay = (Calendar) day.clone();
        maxDay.add(Calendar.MONTH, 1);
        maxDay.set(Calendar.DAY_OF_MONTH, maxDay.getActualMaximum(Calendar.DAY_OF_MONTH));

        // Iterate through each day to calculate the position of the events.
        while (dayCounter.getTimeInMillis() <= maxDay.getTimeInMillis()) {
            ArrayList<EventRect> eventRects = new ArrayList<EventRect>();
            for (EventRect eventRect : tempEvents) {
                if (isSameDay(eventRect.event.getStartTime(), dayCounter))
                    eventRects.add(eventRect);
            }

            computePositionOfEvents(eventRects);
            dayCounter.add(Calendar.DATE, 1);
        }
    }

    /**
     * Cache the event for smooth scrolling functionality.
     * @param event The event to cache.
     */
    private void cacheEvent(WeekViewEvent event) {
        if (!isSameDay(event.getStartTime(), event.getEndTime())) {
            Calendar endTime = (Calendar) event.getStartTime().clone();
            endTime.set(Calendar.HOUR_OF_DAY, 23);
            endTime.set(Calendar.MINUTE, 59);
            Calendar startTime = (Calendar) event.getEndTime().clone();
            startTime.set(Calendar.HOUR_OF_DAY, 0);
            startTime.set(Calendar.MINUTE, 0);
            WeekViewEvent event1 = new WeekViewEvent(event.getId(), event.getName(), event.getStartTime(), endTime);
            event1.setColor(event.getColor());
            WeekViewEvent event2 = new WeekViewEvent(event.getId(), event.getName(), startTime, event.getEndTime());
            event2.setColor(event.getColor());
            mEventRects.add(new EventRect(event1, event, null));
            mEventRects.add(new EventRect(event2, event, null));
        }
        else
            mEventRects.add(new EventRect(event, event, null));
    }

    private void sortAndCacheEvents(List<WeekViewEvent> events){
        sortEvents(events);
        for(WeekViewEvent event : events){
            cacheEvent(event);
        }
    }

    /**
     * Sorts the events in ascending order.
     * @param events The events to be sorted.
     */
    private void sortEvents(List<WeekViewEvent> events) {
        Collections.sort(events, new Comparator<WeekViewEvent>() {
            @Override
            public int compare(WeekViewEvent event1, WeekViewEvent event2) {
                long start1 = event1.getStartTime().getTimeInMillis();
                long start2 = event2.getStartTime().getTimeInMillis();
                int comparator = start1 > start2 ? 1 : (start1 < start2 ? -1 : 0);
                if (comparator == 0) {
                    long end1 = event1.getEndTime().getTimeInMillis();
                    long end2 = event2.getEndTime().getTimeInMillis();
                    comparator = end1 > end2 ? 1 : (end1 < end2 ? -1 : 0);
                }
                return comparator;
            }
        });
    }

    /**
     * Calculates the left and right positions of each events. This comes handy specially if events
     * are overlapping.
     * @param eventRects The events along with their wrapper class.
     */
    private void computePositionOfEvents(List<EventRect> eventRects) {
        // Make "collision groups" for all events that collide with others.
        List<List<EventRect>> collisionGroups = new ArrayList<List<EventRect>>();
        for (EventRect eventRect : eventRects) {
            boolean isPlaced = false;
            outerLoop:
            for (List<EventRect> collisionGroup : collisionGroups) {
                for (EventRect groupEvent : collisionGroup) {
                    if (isEventsCollide(groupEvent.event, eventRect.event)) {
                        collisionGroup.add(eventRect);
                        isPlaced = true;
                        break outerLoop;
                    }
                }
            }
            if (!isPlaced) {
                List<EventRect> newGroup = new ArrayList<EventRect>();
                newGroup.add(eventRect);
                collisionGroups.add(newGroup);
            }
        }

        for (List<EventRect> collisionGroup : collisionGroups) {
            expandEventsToMaxWidth(collisionGroup);
        }
    }

    /**
     * Expands all the events to maximum possible width. The events will try to occupy maximum
     * space available horizontally.
     * @param collisionGroup The group of events which overlap with each other.
     */
    private void expandEventsToMaxWidth(List<EventRect> collisionGroup) {
        // Expand the events to maximum possible width.
        List<List<EventRect>> columns = new ArrayList<List<EventRect>>();
        columns.add(new ArrayList<EventRect>());
        for (EventRect eventRect : collisionGroup) {
            boolean isPlaced = false;
            for (List<EventRect> column : columns) {
                if (column.size() == 0) {
                    column.add(eventRect);
                    isPlaced = true;
                }
                else if (!isEventsCollide(eventRect.event, column.get(column.size()-1).event)) {
                    column.add(eventRect);
                    isPlaced = true;
                    break;
                }
            }
            if (!isPlaced) {
                List<EventRect> newColumn = new ArrayList<EventRect>();
                newColumn.add(eventRect);
                columns.add(newColumn);
            }
        }


        // Calculate left and right position for all the events.
        int maxRowCount = columns.get(0).size();
        for (int i = 0; i < maxRowCount; i++) {
            // Set the left and right values of the event.
            float j = 0;
            for (List<EventRect> column : columns) {
                if (column.size() >= i+1) {
                    EventRect eventRect = column.get(i);
                    eventRect.width = 1f / columns.size();
                    eventRect.left = j / columns.size();
                    eventRect.top = eventRect.event.getStartTime().get(Calendar.HOUR_OF_DAY) * 60 + eventRect.event.getStartTime().get(Calendar.MINUTE);
                    eventRect.bottom = eventRect.event.getEndTime().get(Calendar.HOUR_OF_DAY) * 60 + eventRect.event.getEndTime().get(Calendar.MINUTE);
                    mEventRects.add(eventRect);
                }
                j++;
            }
        }
    }


    /**
     * Checks if two events overlap.
     * @param event1 The first event.
     * @param event2 The second event.
     * @return true if the events overlap.
     */
    private boolean isEventsCollide(WeekViewEvent event1, WeekViewEvent event2) {
        long start1 = event1.getStartTime().getTimeInMillis();
        long end1 = event1.getEndTime().getTimeInMillis();
        long start2 = event2.getStartTime().getTimeInMillis();
        long end2 = event2.getEndTime().getTimeInMillis();
        return !((start1 >= end2) || (end1 <= start2));
    }


    /**
     * Checks if time1 occurs after (or at the same time) time2.
     * @param time1 The time to check.
     * @param time2 The time to check against.
     * @return true if time1 and time2 are equal or if time1 is after time2. Otherwise false.
     */
    private boolean isTimeAfterOrEquals(Calendar time1, Calendar time2) {
        return !(time1 == null || time2 == null) && time1.getTimeInMillis() >= time2.getTimeInMillis();
    }

    @Override
    public void invalidate() {
        super.invalidate();
        mAreDimensionsInvalid = true;
    }

    /////////////////////////////////////////////////////////////////
    //
    //      Functions related to setting and getting the properties.
    //
    /////////////////////////////////////////////////////////////////

    public void setOnEventClickListener (EventClickListener listener) {
        this.mEventClickListener = listener;
    }

    public EventClickListener getEventClickListener() {
        return mEventClickListener;
    }

    public MonthChangeListener getMonthChangeListener() {
        if(mWeekViewLoader instanceof MonthLoader)
            return ((MonthLoader) mWeekViewLoader).getOnMonthChangeListener();
        return null;
    }

    public void setMonthChangeListener(MonthChangeListener monthChangeListener) {
        this.mWeekViewLoader = new MonthLoader(monthChangeListener);
    }

    public WeekViewLoader getWeekViewLoader(){
        return mWeekViewLoader;
    }

    public void setWeekViewLoader(WeekViewLoader loader){
        this.mWeekViewLoader = loader;
    }

    public EventLongPressListener getEventLongPressListener() {
        return mEventLongPressListener;
    }

    public void setEventLongPressListener(EventLongPressListener eventLongPressListener) {
        this.mEventLongPressListener = eventLongPressListener;
    }

    public void setEmptyViewClickListener(EmptyViewClickListener emptyViewClickListener){
        this.mEmptyViewClickListener = emptyViewClickListener;
    }

    public EmptyViewClickListener getEmptyViewClickListener(){
        return mEmptyViewClickListener;
    }

    public void setEmptyViewLongPressListener(EmptyViewLongPressListener emptyViewLongPressListener){
        this.mEmptyViewLongPressListener = emptyViewLongPressListener;
    }

    public EmptyViewLongPressListener getEmptyViewLongPressListener(){
        return mEmptyViewLongPressListener;
    }

    public void setScrolledListener(ScrolledListener scrolledListener){
        this.mScrolledListener = scrolledListener;
    }

    public ScrolledListener getScrolledListener(){
        return mScrolledListener;
    }
    /**
     * Get the interpreter which provides the text to show in the header column and the header row.
     * @return The date, time interpreter.
     */
    public DateTimeInterpreter getDateTimeInterpreter() {
        if (mDateTimeInterpreter == null) {
            mDateTimeInterpreter = new DateTimeInterpreter() {
                @Override
                public String interpretDate(Calendar date) {
                    SimpleDateFormat sdf;
                    sdf = mDayNameLength == LENGTH_SHORT ? new SimpleDateFormat("EEEEE") : new SimpleDateFormat("EEE");
                    try{
                        String dayName = sdf.format(date.getTime()).toUpperCase();
                        return String.format("%s %d/%02d", dayName, date.get(Calendar.MONTH) + 1, date.get(Calendar.DAY_OF_MONTH));
                    }catch (Exception e){
                        e.printStackTrace();
                        return "";
                    }
                }

                @Override
                public String interpretTime(int hour) {
                    String amPm;
                    if (hour >= 0 && hour < 12) amPm = "AM";
                    else amPm = "PM";
                    if (hour == 0) hour = 12;
                    if (hour > 12) hour -= 12;
                    return String.format("%02d %s", hour, amPm);
                }
            };
        }
        return mDateTimeInterpreter;
    }

    /**
     * Set the interpreter which provides the text to show in the header column and the header row.
     * @param dateTimeInterpreter The date, time interpreter.
     */
    public void setDateTimeInterpreter(DateTimeInterpreter dateTimeInterpreter){
        this.mDateTimeInterpreter = dateTimeInterpreter;

        // refresh time column width
        initTextTimeWidth();
    }


    /**
     * Get the number of visible days in a week.
     * @return The number of visible days in a week.
     */
    public int getNumberOfVisibleDays() {
        return mNumberOfVisibleDays;
    }

    /**
     * Set the number of visible days in a week.
     * @param numberOfVisibleDays The number of visible days in a week.
     */
    public void setNumberOfVisibleDays(int numberOfVisibleDays) {
        this.mNumberOfVisibleDays = numberOfVisibleDays;
        mCurrentOrigin.x = 0;
        mCurrentOrigin.y = 0;
        invalidate();
    }

    public int getHourHeight() {
        return mHourHeight;
    }

    public void setHourHeight(int hourHeight) {
        mHourHeight = hourHeight;
        invalidate();
    }

    public int getColumnGap() {
        return mColumnGap;
    }

    public void setColumnGap(int columnGap) {
        mColumnGap = columnGap;
        invalidate();
    }

    public int getFirstDayOfWeek() {
        return mFirstDayOfWeek;
    }

    /**
     * Set the first day of the week. First day of the week is used only when the week view is first
     * drawn. It does not of any effect after user starts scrolling horizontally.
     * <p>
     *     <b>Note:</b> This method will only work if the week view is set to display more than 6 days at
     *     once.
     * </p>
     * @param firstDayOfWeek The supported values are {@link java.util.Calendar#SUNDAY},
     * {@link java.util.Calendar#MONDAY}, {@link java.util.Calendar#TUESDAY},
     * {@link java.util.Calendar#WEDNESDAY}, {@link java.util.Calendar#THURSDAY},
     * {@link java.util.Calendar#FRIDAY}.
     */
    public void setFirstDayOfWeek(int firstDayOfWeek) {
        mFirstDayOfWeek = firstDayOfWeek;
        invalidate();
    }

    public int getTextSize() {
        return mTextSize;
    }

    public void setTextSize(int textSize) {
        mTextSize = textSize;
        mTodayHeaderTextPaint.setTextSize(mTextSize);
        mHeaderTextPaint.setTextSize(mTextSize);
        mTimeTextPaint.setTextSize(mTextSize);
        invalidate();
    }

    public int getHeaderColumnPadding() {
        return mHeaderColumnPadding;
    }

    public void setHeaderColumnPadding(int headerColumnPadding) {
        mHeaderColumnPadding = headerColumnPadding;
        invalidate();
    }

    public int getHeaderColumnTextColor() {
        return mHeaderColumnTextColor;
    }

    public void setHeaderColumnTextColor(int headerColumnTextColor) {
        mHeaderColumnTextColor = headerColumnTextColor;
        invalidate();
    }

    public int getHeaderRowPadding() {
        return mHeaderRowPadding;
    }

    public void setHeaderRowPadding(int headerRowPadding) {
        mHeaderRowPadding = headerRowPadding;
        invalidate();
    }

    public int getHeaderRowBackgroundColor() {
        return mHeaderRowBackgroundColor;
    }

    public void setHeaderRowBackgroundColor(int headerRowBackgroundColor) {
        mHeaderRowBackgroundColor = headerRowBackgroundColor;
        invalidate();
    }

    public int getDayBackgroundColor() {
        return mDayBackgroundColor;
    }

    public void setDayBackgroundColor(int dayBackgroundColor) {
        mDayBackgroundColor = dayBackgroundColor;
        invalidate();
    }

    public int getHourSeparatorColor() {
        return mHourSeparatorColor;
    }

    public void setHourSeparatorColor(int hourSeparatorColor) {
        mHourSeparatorColor = hourSeparatorColor;
        invalidate();
    }

    public int getTodayBackgroundColor() {
        return mTodayBackgroundColor;
    }

    public void setTodayBackgroundColor(int todayBackgroundColor) {
        mTodayBackgroundColor = todayBackgroundColor;
        invalidate();
    }

    public int getHourSeparatorHeight() {
        return mHourSeparatorHeight;
    }

    public void setHourSeparatorHeight(int hourSeparatorHeight) {
        mHourSeparatorHeight = hourSeparatorHeight;
        invalidate();
    }

    public int getTodayHeaderTextColor() {
        return mTodayHeaderTextColor;
    }

    public void setTodayHeaderTextColor(int todayHeaderTextColor) {
        mTodayHeaderTextColor = todayHeaderTextColor;
        invalidate();
    }

    public int getEventTextSize() {
        return mEventTextSize;
    }

    public void setEventTextSize(int eventTextSize) {
        mEventTextSize = eventTextSize;
        mEventTextPaint.setTextSize(mEventTextSize);
        invalidate();
    }

    public int getEventTextColor() {
        return mEventTextColor;
    }

    public void setEventTextColor(int eventTextColor) {
        mEventTextColor = eventTextColor;
        invalidate();
    }

    public int getEventPadding() {
        return mEventPadding;
    }

    public void setEventPadding(int eventPadding) {
        mEventPadding = eventPadding;
        invalidate();
    }

    public int getHeaderColumnBackgroundColor() {
        return mHeaderColumnBackgroundColor;
    }

    public void setHeaderColumnBackgroundColor(int headerColumnBackgroundColor) {
        mHeaderColumnBackgroundColor = headerColumnBackgroundColor;
        invalidate();
    }

    public int getDefaultEventColor() {
        return mDefaultEventColor;
    }

    public void setDefaultEventColor(int defaultEventColor) {
        mDefaultEventColor = defaultEventColor;
        invalidate();
    }

    /**
     * <b>Note:</b> Use {@link #setDateTimeInterpreter(DateTimeInterpreter)} and
     * {@link #getDateTimeInterpreter()} instead.
     * @return Either long or short day name is being used.
     */
    @Deprecated
    public int getDayNameLength() {
        return mDayNameLength;
    }

    /**
     * Set the length of the day name displayed in the header row. Example of short day names is
     * 'M' for 'Monday' and example of long day names is 'Mon' for 'Monday'.
     * <p>
     *     <b>Note:</b> Use {@link #setDateTimeInterpreter(DateTimeInterpreter)} instead.
     * </p>
     * @param length Supported values are {@link com.alamkanak.weekview.WeekView#LENGTH_SHORT} and
     * {@link com.alamkanak.weekview.WeekView#LENGTH_LONG}.
     */
    @Deprecated
    public void setDayNameLength(int length) {
        if (length != LENGTH_LONG && length != LENGTH_SHORT) {
            throw new IllegalArgumentException("length parameter must be either LENGTH_LONG or LENGTH_SHORT");
        }
        this.mDayNameLength = length;
    }

    public int getOverlappingEventGap() {
        return mOverlappingEventGap;
    }

    /**
     * Set the gap between overlapping events.
     * @param overlappingEventGap The gap between overlapping events.
     */
    public void setOverlappingEventGap(int overlappingEventGap) {
        this.mOverlappingEventGap = overlappingEventGap;
        invalidate();
    }

    public int getEventMarginVertical() {
        return mEventMarginVertical;
    }

    /**
     * Set the top and bottom margin of the event. The event will release this margin from the top
     * and bottom edge. This margin is useful for differentiation consecutive events.
     * @param eventMarginVertical The top and bottom margin.
     */
    public void setEventMarginVertical(int eventMarginVertical) {
        this.mEventMarginVertical = eventMarginVertical;
        invalidate();
    }

    /**
     * Returns the first visible day in the week view.
     * @return The first visible day in the week view.
     */
    public Calendar getFirstVisibleDay() {
        return mFirstVisibleDay;
    }

    /**
     * Returns the last visible day in the week view.
     * @return The last visible day in the week view.
     */
    public Calendar getLastVisibleDay() {
        return mLastVisibleDay;
    }

    /**
     * Get the scrolling speed factor in horizontal direction.
     * @return The speed factor in horizontal direction.
     */
    public float getXScrollingSpeed() {
        return mXScrollingSpeed;
    }

    /**
     * Sets the speed for horizontal scrolling.
     * @param xScrollingSpeed The new horizontal scrolling speed.
     */
    public void setXScrollingSpeed(float xScrollingSpeed) {
        this.mXScrollingSpeed = xScrollingSpeed;
    }
    /////////////////////////////////////////////////////////////////
    //
    //      Functions related to scrolling.
    //
    /////////////////////////////////////////////////////////////////

    @Override
    public boolean onTouchEvent(MotionEvent event) {
        if (event.getAction() == MotionEvent.ACTION_UP && !mIsZooming) {
            if (mCurrentScrollDirection == Direction.HORIZONTAL) {
                goToNearestOrigin();
            }
            mCurrentScrollDirection = Direction.NONE;
        }
        mScaleDetector.onTouchEvent(event);
        return mGestureDetector.onTouchEvent(event);
    }

    private void goToNearestOrigin(){
        float leftDays = Math.round(mCurrentOrigin.x / (mWidthPerDay + mColumnGap));
        if(!mIsZooming){
            if(mDistanceX > 0)
                leftDays--;
            else
                leftDays++;
        }
        int nearestOrigin = (int) (mCurrentOrigin.x - leftDays * (mWidthPerDay+mColumnGap));
        mStickyScroller.startScroll((int) mCurrentOrigin.x, 0, - nearestOrigin, 0);
        ViewCompat.postInvalidateOnAnimation(WeekView.this);
    }


    @Override
    public void computeScroll() {
        super.computeScroll();
        if (mScroller.computeScrollOffset()) {
            if (Math.abs(mScroller.getFinalX() - mScroller.getCurrX()) < mWidthPerDay + mColumnGap && Math.abs(mScroller.getFinalX() - mScroller.getStartX()) != 0) {
                mScroller.forceFinished(true);
                float leftDays = Math.round(mCurrentOrigin.x / (mWidthPerDay + mColumnGap));
                if(mScroller.getFinalX() < mScroller.getCurrX())
                    leftDays--;
                else
                    leftDays++;
                int nearestOrigin = (int) (mCurrentOrigin.x - leftDays * (mWidthPerDay+mColumnGap));
                mStickyScroller.startScroll((int) mCurrentOrigin.x, 0, - nearestOrigin, 0);
                ViewCompat.postInvalidateOnAnimation(WeekView.this);
            }
            else {
                if (mCurrentFlingDirection == Direction.VERTICAL) mCurrentOrigin.y = mScroller.getCurrY();
                else mCurrentOrigin.x = mScroller.getCurrX();
                ViewCompat.postInvalidateOnAnimation(this);
            }
        }
        if (mStickyScroller.computeScrollOffset()) {
            mCurrentOrigin.x = mStickyScroller.getCurrX();
            ViewCompat.postInvalidateOnAnimation(this);
        }
    }


    /////////////////////////////////////////////////////////////////
    //
    //      Public methods.
    //
    /////////////////////////////////////////////////////////////////

    /**
     * Show today on the week view.
     */
    public void goToToday() {
        Calendar today = Calendar.getInstance();
        goToDate(today);
    }

    /**
     * Show a specific day on the week view.
     * @param date The date to show.
     */
    public void goToDate(Calendar date) {
        mScroller.forceFinished(true);
        date.set(Calendar.HOUR_OF_DAY, 0);
        date.set(Calendar.MINUTE, 0);
        date.set(Calendar.SECOND, 0);
        date.set(Calendar.MILLISECOND, 0);

        if(mAreDimensionsInvalid) {
            mScrollToDay = date;
            return;
        }

        mRefreshEvents = true;

        Calendar today = Calendar.getInstance();
        today.set(Calendar.HOUR_OF_DAY, 0);
        today.set(Calendar.MINUTE, 0);
        today.set(Calendar.SECOND, 0);
        today.set(Calendar.MILLISECOND, 0);

        long day = 1000L * 60L * 60L * 24L;
        long dateDifference = (date.getTimeInMillis()/day) - (today.getTimeInMillis()/day);
        mStickyScroller.startScroll((int) mCurrentOrigin.x, 0, (int) (-dateDifference*(mWidthPerDay + mColumnGap)-mCurrentOrigin.x), 0);
        invalidate();
    }

    /**
     * Refreshes the view and loads the events again.
     */
    public void notifyDatasetChanged(){
        mRefreshEvents = true;
        invalidate();
    }

    /**
     * Vertically scroll to a specific hour in the week view.
     * @param hour The hour to scroll to in 24-hour format. Supported values are 0-24.
     */
    public void goToHour(double hour){
        int verticalOffset = (int) (mHourHeight * hour);
        if (hour < 0)
            verticalOffset = 0;
        else if (hour > 24)
            verticalOffset = mHourHeight * 24;

        if (mAreDimensionsInvalid) {
            mScrollToHour = hour;
            return;
        } else if (verticalOffset > mHourHeight * 24 - getHeight() + mHeaderTextHeight + mHeaderRowPadding * 2 + mHeaderMarginBottom)
            verticalOffset = (int)(mHourHeight * 24 - getHeight() + mHeaderTextHeight + mHeaderRowPadding * 2 + mHeaderMarginBottom);

        mCurrentOrigin.y = -verticalOffset;
        invalidate();
    }

    /**
     * Get the first hour that is visible on the screen.
     * @return The first hour that is visible.
     */
    public double getFirstVisibleHour(){
        return -mCurrentOrigin.y / mHourHeight;
    }



    /////////////////////////////////////////////////////////////////
    //
    //      Interfaces.
    //
    /////////////////////////////////////////////////////////////////

    public interface EventClickListener {
        public void onEventClick(WeekViewEvent event, RectF eventRect);
    }

    public interface MonthChangeListener {
        public List<WeekViewEvent> onMonthChange(int newYear, int newMonth);
    }

    public interface EventLongPressListener {
        public void onEventLongPress(WeekViewEvent event, RectF eventRect);
    }

    public interface EmptyViewClickListener {
        public void onEmptyViewClicked(Calendar time);
    }

    public interface EmptyViewLongPressListener {
        public void onEmptyViewLongPress(Calendar time);
    }

    public interface ScrolledListener {
        /**
         * Called when the first visible day has changed.
         *
         * (this will also be called during the first draw of the weekview)
         * @param newFirstVisibleDay The new first visible day
         * @param oldFirstVisibleDay The old first visible day (is null on the first call).
         */
        public void onFirstVisibleDayChanged(Calendar newFirstVisibleDay, Calendar oldFirstVisibleDay);
    }


    /////////////////////////////////////////////////////////////////
    //
    //      Helper methods.
    //
    /////////////////////////////////////////////////////////////////

    /**
     * Checks if an integer array contains a particular value.
     * @param list The haystack.
     * @param value The needle.
     * @return True if the array contains the value. Otherwise returns false.
     */
    private boolean containsValue(int[] list, int value) {
        for (int i = 0; i < list.length; i++){
            if (list[i] == value)
                return true;
        }
        return false;
    }

    /**
     * Checks if two times are on the same day.
     * @param dayOne The first day.
     * @param dayTwo The second day.
     * @return Whether the times are on the same day.
     */
    private boolean isSameDay(Calendar dayOne, Calendar dayTwo) {
        return dayOne.get(Calendar.YEAR) == dayTwo.get(Calendar.YEAR) && dayOne.get(Calendar.DAY_OF_YEAR) == dayTwo.get(Calendar.DAY_OF_YEAR);
    }

    /**
     * Returns a calendar instance at the start of this day
     * @return the calendar instance
     */
    private Calendar today(){
        Calendar today = Calendar.getInstance();
        today.set(Calendar.HOUR_OF_DAY, 0);
        today.set(Calendar.MINUTE, 0);
        today.set(Calendar.SECOND, 0);
        today.set(Calendar.MILLISECOND, 0);
        return today;
    }

}<|MERGE_RESOLUTION|>--- conflicted
+++ resolved
@@ -452,13 +452,9 @@
         Calendar today = today();
 
         if (mAreDimensionsInvalid) {
+            mEffectiveMinHourHeight= Math.max(mMinHourHeight, (int) ((getHeight() - mHeaderTextHeight - mHeaderRowPadding * 2 - mHeaderMarginBottom) / 24));
+
             mAreDimensionsInvalid = false;
-<<<<<<< HEAD
-            mEffectiveMinHourHeight= Math.max(mMinHourHeight, (int) ((getHeight() - mHeaderTextHeight - mHeaderRowPadding * 2 - mHeaderMarginBottom) / 24));
-
-            double scrollToHour = mScrollToHour;
-=======
->>>>>>> 8441ec63
             if(mScrollToDay != null)
                 goToDate(mScrollToDay);
 
