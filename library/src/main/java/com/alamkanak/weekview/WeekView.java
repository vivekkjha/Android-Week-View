package com.alamkanak.weekview;

import android.content.Context;
import android.content.res.TypedArray;
import android.graphics.Canvas;
import android.graphics.Color;
import android.graphics.Paint;
import android.graphics.PointF;
import android.graphics.Rect;
import android.graphics.RectF;
import android.graphics.Typeface;
import android.support.v4.view.GestureDetectorCompat;
import android.support.v4.view.ViewCompat;
import android.text.Layout;
import android.text.StaticLayout;
import android.text.TextPaint;
import android.text.TextUtils;
import android.util.AttributeSet;
import android.util.TypedValue;
import android.view.GestureDetector;
import android.view.HapticFeedbackConstants;
import android.view.MotionEvent;
import android.view.SoundEffectConstants;
import android.view.View;
import android.widget.OverScroller;
import android.widget.Scroller;

import java.util.ArrayList;
import java.util.Calendar;
import java.util.Collections;
import java.util.Comparator;
import java.util.List;

/**
 * Created by Raquib-ul-Alam Kanak on 7/21/2014.
 * Website: http://april-shower.com
 */
public class WeekView extends View {

    public static final int LENGTH_SHORT = 1;
    public static final int LENGTH_LONG = 2;
    private final Context mContext;
    private Calendar mToday;
    private Calendar mStartDate;
    private Paint mTimeTextPaint;
    private float mTimeTextWidth;
    private float mTimeTextHeight;
    private Paint mHeaderTextPaint;
    private float mHeaderTextHeight;
    private GestureDetectorCompat mGestureDetector;
    private OverScroller mScroller;
    private PointF mCurrentOrigin = new PointF(0f, 0f);
    private Direction mCurrentScrollDirection = Direction.NONE;
    private Paint mHeaderBackgroundPaint;
    private float mWidthPerDay;
    private Paint mDayBackgroundPaint;
    private Paint mHourSeparatorPaint;
    private float mHeaderMarginBottom;
    private Paint mTodayBackgroundPaint;
    private Paint mTodayHeaderTextPaint;
    private Paint mEventBackgroundPaint;
    private float mHeaderColumnWidth;
    private List<EventRect> mEventRects;
    private TextPaint mEventTextPaint;
    private Paint mHeaderColumnBackgroundPaint;
    private Scroller mStickyScroller;
    private int mFetchedMonths[] = new int[3];
    private boolean mRefreshEvents = false;
    private float mDistanceY = 0;
    private float mDistanceX = 0;
    private Direction mCurrentFlingDirection = Direction.NONE;

    // Attributes and their default values.
    private int mHourHeight = 50;
    private int mColumnGap = 10;
    private int mFirstDayOfWeek = Calendar.MONDAY;
    private int mTextSize = 12;
    private int mHeaderColumnPadding = 10;
    private int mHeaderColumnTextColor = Color.BLACK;
    private int mNumberOfVisibleDays = 3;
    private int mHeaderRowPadding = 10;
    private int mHeaderRowBackgroundColor = Color.WHITE;
    private int mDayBackgroundColor = Color.rgb(245, 245, 245);
    private int mHourSeparatorColor = Color.rgb(230, 230, 230);
    private int mTodayBackgroundColor = Color.rgb(239, 247, 254);
    private int mHourSeparatorHeight = 2;
    private int mTodayHeaderTextColor = Color.rgb(39, 137, 228);
    private int mEventTextSize = 12;
    private int mEventTextColor = Color.BLACK;
    private int mEventPadding = 8;
    private int mHeaderColumnBackgroundColor = Color.WHITE;
    private int mDefaultEventColor;
    private boolean mIsFirstDraw = true;
    private int mDayNameLength = LENGTH_LONG;
    private int mOverlappingEventGap = 0;
    private int mEventMarginVertical = 0;
    private Calendar mFirstVisibleDay;
    private Calendar mLastVisibleDay;
    private float mXScrollingSpeed = 1f;

    // Listeners.
    private EventClickListener mEventClickListener;
    private EventLongPressListener mEventLongPressListener;
    private MonthChangeListener mMonthChangeListener;
    private final GestureDetector.SimpleOnGestureListener mGestureListener = new GestureDetector.SimpleOnGestureListener() {

        @Override
        public boolean onDown(MotionEvent e) {
            mScroller.forceFinished(true);
            mStickyScroller.forceFinished(true);
            return true;
        }

        @Override
        public boolean onScroll(MotionEvent e1, MotionEvent e2, float distanceX, float distanceY) {
            if (mCurrentScrollDirection == Direction.NONE) {
                if (Math.abs(distanceX) > Math.abs(distanceY)){
                    mCurrentScrollDirection = Direction.HORIZONTAL;
                    mCurrentFlingDirection = Direction.HORIZONTAL;
                }
                else {
                    mCurrentFlingDirection = Direction.VERTICAL;
                    mCurrentScrollDirection = Direction.VERTICAL;
                }
            }
            mDistanceX = distanceX;
            mDistanceY = distanceY;
            invalidate();
            return true;
        }

        @Override
        public boolean onFling(MotionEvent e1, MotionEvent e2, float velocityX, float velocityY) {
            mScroller.forceFinished(true);
            mStickyScroller.forceFinished(true);

<<<<<<< HEAD
            if (mCurrentFlingDirection == Direction.HORIZONTAL){
                mScroller.fling((int) mCurrentOrigin.x, 0, (int) velocityX, 0, Integer.MIN_VALUE, Integer.MAX_VALUE, 0, 0);
=======
            if (mCurrentFlingDirection.isHorizontal()){
                mScroller.fling((int) mCurrentOrigin.x, 0, (int) (velocityX*mXScrollingSpeed), 0, Integer.MIN_VALUE, Integer.MAX_VALUE, 0, 0);
>>>>>>> 1ff6067d
            }
            else if (mCurrentFlingDirection == Direction.VERTICAL){
                mScroller.fling(0, (int) mCurrentOrigin.y, 0, (int) velocityY, 0, 0, (int) -(mHourHeight * 24 + mHeaderTextHeight + mHeaderRowPadding * 2 - getHeight()), 0);
            }

            ViewCompat.postInvalidateOnAnimation(WeekView.this);
            return true;
        }


        @Override
        public boolean onSingleTapConfirmed(MotionEvent e) {
            if (mEventRects != null && mEventClickListener != null) {
                List<EventRect> reversedEventRects = mEventRects;
                Collections.reverse(reversedEventRects);
                for (EventRect event : reversedEventRects) {
                    if (event.rectF != null && e.getX() > event.rectF.left && e.getX() < event.rectF.right && e.getY() > event.rectF.top && e.getY() < event.rectF.bottom) {
                        mEventClickListener.onEventClick(event.originalEvent, event.rectF);
                        playSoundEffect(SoundEffectConstants.CLICK);
                        break;
                    }
                }
            }
            return super.onSingleTapConfirmed(e);
        }

        @Override
        public void onLongPress(MotionEvent e) {
            super.onLongPress(e);

            if (mEventLongPressListener != null && mEventRects != null) {
                List<EventRect> reversedEventRects = mEventRects;
                Collections.reverse(reversedEventRects);
                for (EventRect event : reversedEventRects) {
                    if (event.rectF != null && e.getX() > event.rectF.left && e.getX() < event.rectF.right && e.getY() > event.rectF.top && e.getY() < event.rectF.bottom) {
                        mEventLongPressListener.onEventLongPress(event.originalEvent, event.rectF);
                        performHapticFeedback(HapticFeedbackConstants.LONG_PRESS);
                        break;
                    }
                }
            }
        }
    };


    private enum Direction {
        NONE, HORIZONTAL, VERTICAL
    }

    public WeekView(Context context) {
        this(context, null);
    }

    public WeekView(Context context, AttributeSet attrs) {
        this(context, attrs, 0);
    }

    public WeekView(Context context, AttributeSet attrs, int defStyleAttr) {
        super(context, attrs, defStyleAttr);

        // Hold references.
        mContext = context;

        // Get the attribute values (if any).
        TypedArray a = context.getTheme().obtainStyledAttributes(attrs, R.styleable.WeekView, 0, 0);
        try {
            mFirstDayOfWeek = a.getInteger(R.styleable.WeekView_firstDayOfWeek, mFirstDayOfWeek);
            mHourHeight = a.getDimensionPixelSize(R.styleable.WeekView_hourHeight, mHourHeight);
            mTextSize = a.getDimensionPixelSize(R.styleable.WeekView_textSize, (int) TypedValue.applyDimension(TypedValue.COMPLEX_UNIT_SP, mTextSize, context.getResources().getDisplayMetrics()));
            mHeaderColumnPadding = a.getDimensionPixelSize(R.styleable.WeekView_headerColumnPadding, mHeaderColumnPadding);
            mColumnGap = a.getDimensionPixelSize(R.styleable.WeekView_columnGap, mColumnGap);
            mHeaderColumnTextColor = a.getColor(R.styleable.WeekView_headerColumnTextColor, mHeaderColumnTextColor);
            mNumberOfVisibleDays = a.getInteger(R.styleable.WeekView_noOfVisibleDays, mNumberOfVisibleDays);
            mHeaderRowPadding = a.getDimensionPixelSize(R.styleable.WeekView_headerRowPadding, mHeaderRowPadding);
            mHeaderRowBackgroundColor = a.getColor(R.styleable.WeekView_headerRowBackgroundColor, mHeaderRowBackgroundColor);
            mDayBackgroundColor = a.getColor(R.styleable.WeekView_dayBackgroundColor, mDayBackgroundColor);
            mHourSeparatorColor = a.getColor(R.styleable.WeekView_hourSeparatorColor, mHourSeparatorColor);
            mTodayBackgroundColor = a.getColor(R.styleable.WeekView_todayBackgroundColor, mTodayBackgroundColor);
            mHourSeparatorHeight = a.getDimensionPixelSize(R.styleable.WeekView_hourSeparatorHeight, mHourSeparatorHeight);
            mTodayHeaderTextColor = a.getColor(R.styleable.WeekView_todayHeaderTextColor, mTodayHeaderTextColor);
            mEventTextSize = a.getDimensionPixelSize(R.styleable.WeekView_eventTextSize, (int) TypedValue.applyDimension(TypedValue.COMPLEX_UNIT_SP, mEventTextSize, context.getResources().getDisplayMetrics()));
            mEventTextColor = a.getColor(R.styleable.WeekView_eventTextColor, mEventTextColor);
            mEventPadding = a.getDimensionPixelSize(R.styleable.WeekView_hourSeparatorHeight, mEventPadding);
            mHeaderColumnBackgroundColor = a.getColor(R.styleable.WeekView_headerColumnBackground, mHeaderColumnBackgroundColor);
            mDayNameLength = a.getInteger(R.styleable.WeekView_dayNameLength, mDayNameLength);
            mOverlappingEventGap = a.getDimensionPixelSize(R.styleable.WeekView_overlappingEventGap, mOverlappingEventGap);
            mEventMarginVertical = a.getDimensionPixelSize(R.styleable.WeekView_eventMarginVertical, mEventMarginVertical);
            mXScrollingSpeed = a.getFloat(R.styleable.WeekView_xScrollingSpeed, mXScrollingSpeed);
        } finally {
            a.recycle();
        }

        init();
    }

    private void init() {
        // Get the date today.
        mToday = Calendar.getInstance();
        mToday.set(Calendar.HOUR_OF_DAY, 0);
        mToday.set(Calendar.MINUTE, 0);
        mToday.set(Calendar.SECOND, 0);

        // Scrolling initialization.
        mGestureDetector = new GestureDetectorCompat(mContext, mGestureListener);
        mScroller = new OverScroller(mContext);
        mStickyScroller = new Scroller(mContext);

        // Measure settings for time column.
        mTimeTextPaint = new Paint(Paint.ANTI_ALIAS_FLAG);
        mTimeTextPaint.setTextAlign(Paint.Align.RIGHT);
        mTimeTextPaint.setTextSize(mTextSize);
        mTimeTextPaint.setColor(mHeaderColumnTextColor);
        Rect rect = new Rect();
        mTimeTextPaint.getTextBounds("00 PM", 0, "00 PM".length(), rect);
        mTimeTextWidth = mTimeTextPaint.measureText("00 PM");
        mTimeTextHeight = rect.height();
        mHeaderMarginBottom = mTimeTextHeight / 2;

        // Measure settings for header row.
        mHeaderTextPaint = new Paint(Paint.ANTI_ALIAS_FLAG);
        mHeaderTextPaint.setColor(mHeaderColumnTextColor);
        mHeaderTextPaint.setTextAlign(Paint.Align.CENTER);
        mHeaderTextPaint.setTextSize(mTextSize);
        mHeaderTextPaint.getTextBounds("00 PM", 0, "00 PM".length(), rect);
        mHeaderTextHeight = rect.height();
        mHeaderTextPaint.setTypeface(Typeface.DEFAULT_BOLD);

        // Prepare header background paint.
        mHeaderBackgroundPaint = new Paint();
        mHeaderBackgroundPaint.setColor(mHeaderRowBackgroundColor);

        // Prepare day background color paint.
        mDayBackgroundPaint = new Paint();
        mDayBackgroundPaint.setColor(mDayBackgroundColor);

        // Prepare hour separator color paint.
        mHourSeparatorPaint = new Paint();
        mHourSeparatorPaint.setStyle(Paint.Style.STROKE);
        mHourSeparatorPaint.setStrokeWidth(mHourSeparatorHeight);
        mHourSeparatorPaint.setColor(mHourSeparatorColor);

        // Prepare today background color paint.
        mTodayBackgroundPaint = new Paint();
        mTodayBackgroundPaint.setColor(mTodayBackgroundColor);

        // Prepare today header text color paint.
        mTodayHeaderTextPaint = new Paint(Paint.ANTI_ALIAS_FLAG);
        mTodayHeaderTextPaint.setTextAlign(Paint.Align.CENTER);
        mTodayHeaderTextPaint.setTextSize(mTextSize);
        mTodayHeaderTextPaint.setTypeface(Typeface.DEFAULT_BOLD);
        mTodayHeaderTextPaint.setColor(mTodayHeaderTextColor);

        // Prepare event background color.
        mEventBackgroundPaint = new Paint();
        mEventBackgroundPaint.setColor(Color.rgb(174, 208, 238));

        // Prepare header column background color.
        mHeaderColumnBackgroundPaint = new Paint();
        mHeaderColumnBackgroundPaint.setColor(mHeaderColumnBackgroundColor);

        // Prepare event text size and color.
        mEventTextPaint = new TextPaint(Paint.ANTI_ALIAS_FLAG | Paint.LINEAR_TEXT_FLAG);
        mEventTextPaint.setStyle(Paint.Style.FILL);
        mEventTextPaint.setColor(mEventTextColor);
        mEventTextPaint.setTextSize(mEventTextSize);
        mStartDate = (Calendar) mToday.clone();

        // Set default event color.
        mDefaultEventColor = Color.parseColor("#9fc6e7");
    }

    @Override
    protected void onDraw(Canvas canvas) {
        super.onDraw(canvas);

        // Draw the header row.
        drawHeaderRowAndEvents(canvas);

        // Draw the time column and all the axes/separators.
        drawTimeColumnAndAxes(canvas);

        // Hide everything in the first cell (top left corner).
        canvas.drawRect(0, 0, mTimeTextWidth + mHeaderColumnPadding * 2, mHeaderTextHeight + mHeaderRowPadding * 2, mHeaderBackgroundPaint);

        // Hide anything that is in the bottom margin of the header row.
        canvas.drawRect(mHeaderColumnWidth, mHeaderTextHeight + mHeaderRowPadding * 2, getWidth(), mHeaderRowPadding * 2 + mHeaderTextHeight + mHeaderMarginBottom + mTimeTextHeight/2 - mHourSeparatorHeight / 2, mHeaderColumnBackgroundPaint);
    }

    private void drawTimeColumnAndAxes(Canvas canvas) {
        // Do not let the view go above/below the limit due to scrolling. Set the max and min limit of the scroll.
        if (mCurrentScrollDirection == Direction.VERTICAL) {
            if (mCurrentOrigin.y - mDistanceY > 0) mCurrentOrigin.y = 0;
            else if (mCurrentOrigin.y - mDistanceY < -(mHourHeight * 24 + mHeaderTextHeight + mHeaderRowPadding * 2 - getHeight())) mCurrentOrigin.y = -(mHourHeight * 24 + mHeaderTextHeight + mHeaderRowPadding * 2 - getHeight());
            else mCurrentOrigin.y -= mDistanceY;
        }

        // Draw the background color for the header column.
        canvas.drawRect(0, mHeaderTextHeight + mHeaderRowPadding * 2, mHeaderColumnWidth, getHeight(), mHeaderColumnBackgroundPaint);

        for (int i = 0; i < 24; i++) {
            float top = mHeaderTextHeight + mHeaderRowPadding * 2 + mCurrentOrigin.y + mHourHeight * i + mHeaderMarginBottom;

            // Draw the text if its y position is not outside of the visible area. The pivot point of the text is the point at the bottom-right corner.
            if (top < getHeight()) canvas.drawText(getTimeString(i), mTimeTextWidth + mHeaderColumnPadding, top + mTimeTextHeight, mTimeTextPaint);
        }
    }

    private void drawHeaderRowAndEvents(Canvas canvas) {
        // Calculate the available width for each day.
        mHeaderColumnWidth = mTimeTextWidth + mHeaderColumnPadding *2;
        mWidthPerDay = getWidth() - mHeaderColumnWidth - mColumnGap * (mNumberOfVisibleDays - 1);
        mWidthPerDay = mWidthPerDay/mNumberOfVisibleDays;

        // If the week view is being drawn for the first time, then consider the first day of week.
        if (mIsFirstDraw && mNumberOfVisibleDays >= 7) {
            if (mToday.get(Calendar.DAY_OF_WEEK) != mFirstDayOfWeek) {
                int difference = 7 + (mToday.get(Calendar.DAY_OF_WEEK) - mFirstDayOfWeek);
                mCurrentOrigin.x += (mWidthPerDay + mColumnGap) * difference;
            }
            mIsFirstDraw = false;
        }

        // Consider scroll offset.
        if (mCurrentScrollDirection == Direction.HORIZONTAL) mCurrentOrigin.x -= mDistanceX;
        int leftDaysWithGaps = (int) -(Math.ceil(mCurrentOrigin.x / (mWidthPerDay + mColumnGap)));
        float startFromPixel = mCurrentOrigin.x + (mWidthPerDay + mColumnGap) * leftDaysWithGaps +
                mHeaderColumnWidth;
        float startPixel = startFromPixel;

        // Prepare to iterate for each day.
        Calendar day = (Calendar) mToday.clone();
        day.add(Calendar.HOUR, 6);

        // Prepare to iterate for each hour to draw the hour lines.
        int lineCount = (int) ((getHeight() - mHeaderTextHeight - mHeaderRowPadding * 2 -
                mHeaderMarginBottom) / mHourHeight) + 1;
        lineCount = (lineCount) * (mNumberOfVisibleDays+1);
        float[] hourLines = new float[lineCount * 4];

        // Clear the cache for events rectangles.
        if (mEventRects != null) {
            for (EventRect eventRect: mEventRects) {
                eventRect.rectF = null;
            }
        }

        // Iterate through each day.
        mFirstVisibleDay = (Calendar) mToday.clone();
        mFirstVisibleDay.add(Calendar.DATE, leftDaysWithGaps);
        for (int dayNumber = leftDaysWithGaps + 1;
             dayNumber <= leftDaysWithGaps + mNumberOfVisibleDays + 1;
             dayNumber++) {

            // Check if the day is today.
            day = (Calendar) mToday.clone();
            mLastVisibleDay = (Calendar) day.clone();
            day.add(Calendar.DATE, dayNumber - 1);
            mLastVisibleDay.add(Calendar.DATE, dayNumber - 2);
            boolean sameDay = isSameDay(day, mToday);

            // Get more events if necessary. We want to store the events 3 months beforehand. Get
            // events only when it is the first iteration of the loop.
            if (mEventRects == null || mRefreshEvents || (dayNumber == leftDaysWithGaps + 1 && mFetchedMonths[1] != day.get(Calendar.MONTH)+1 && day.get(Calendar.DAY_OF_MONTH) == 15)) {
                getMoreEvents(day);
                mRefreshEvents = false;
            }

            // Draw background color for each day.
            float start =  (startPixel < mHeaderColumnWidth ? mHeaderColumnWidth : startPixel);
            if (mWidthPerDay + startPixel - start> 0)
                canvas.drawRect(start, mHeaderTextHeight + mHeaderRowPadding * 2 + mTimeTextHeight/2 + mHeaderMarginBottom, startPixel + mWidthPerDay, getHeight(), sameDay ? mTodayBackgroundPaint : mDayBackgroundPaint);

            // Prepare the separator lines for hours.
            int i = 0;
            for (int hourNumber = 0; hourNumber < 24; hourNumber++) {
                float top = mHeaderTextHeight + mHeaderRowPadding * 2 + mCurrentOrigin.y + mHourHeight * hourNumber + mTimeTextHeight/2 + mHeaderMarginBottom;
                if (top > mHeaderTextHeight + mHeaderRowPadding * 2 + mTimeTextHeight/2 + mHeaderMarginBottom - mHourSeparatorHeight && top < getHeight() && startPixel + mWidthPerDay - start > 0){
                    hourLines[i * 4] = start;
                    hourLines[i * 4 + 1] = top;
                    hourLines[i * 4 + 2] = startPixel + mWidthPerDay;
                    hourLines[i * 4 + 3] = top;
                    i++;
                }
            }

            // Draw the lines for hours.
            canvas.drawLines(hourLines, mHourSeparatorPaint);

            // Draw the events.
            drawEvents(day, startPixel, canvas);

            // In the next iteration, start from the next day.
            startPixel += mWidthPerDay + mColumnGap;
        }

        // Draw the header background.
        canvas.drawRect(0, 0, getWidth(), mHeaderTextHeight + mHeaderRowPadding * 2, mHeaderBackgroundPaint);

        // Draw the header row texts.
        startPixel = startFromPixel;
        for (int dayNumber=leftDaysWithGaps+1; dayNumber <= leftDaysWithGaps + mNumberOfVisibleDays + 1; dayNumber++) {
            // Check if the day is today.
            day = (Calendar) mToday.clone();
            day.add(Calendar.DATE, dayNumber - 1);
            boolean sameDay = isSameDay(day, mToday);

            // Draw the day labels.
            String dayLabel = String.format("%s %d/%02d", getDayName(day), day.get(Calendar.MONTH) + 1, day.get(Calendar.DAY_OF_MONTH));
            canvas.drawText(dayLabel, startPixel + mWidthPerDay / 2, mHeaderTextHeight + mHeaderRowPadding, sameDay ? mTodayHeaderTextPaint : mHeaderTextPaint);
            startPixel += mWidthPerDay + mColumnGap;
        }

    }

    /**
     * Draw all the events of a particular day.
     * @param date The day.
     * @param startFromPixel The left position of the day area. The events will never go any left from this value.
     * @param canvas The canvas to draw upon.
     */
    private void drawEvents(Calendar date, float startFromPixel, Canvas canvas) {
        if (mEventRects != null && mEventRects.size() > 0) {
            for (int i = 0; i < mEventRects.size(); i++) {
                if (isSameDay(mEventRects.get(i).event.getStartTime(), date)) {

                    // Calculate top.
                    float top = mHourHeight * 24 * mEventRects.get(i).top / 1440 + mCurrentOrigin.y + mHeaderTextHeight + mHeaderRowPadding * 2 + mHeaderMarginBottom + mTimeTextHeight/2 + mEventMarginVertical;
                    float originalTop = top;
                    if (top < mHeaderTextHeight + mHeaderRowPadding * 2 + mHeaderMarginBottom + mTimeTextHeight/2)
                        top = mHeaderTextHeight + mHeaderRowPadding * 2 + mHeaderMarginBottom + mTimeTextHeight/2;

                    // Calculate bottom.
                    float bottom = mEventRects.get(i).bottom;
                    bottom = mHourHeight * 24 * bottom / 1440 + mCurrentOrigin.y + mHeaderTextHeight + mHeaderRowPadding * 2 + mHeaderMarginBottom + mTimeTextHeight/2 - mEventMarginVertical;

                    // Calculate left and right.
                    float left = startFromPixel + mEventRects.get(i).left * mWidthPerDay;
                    if (left < startFromPixel)
                        left += mOverlappingEventGap;
                    float originalLeft = left;
                    float right = left + mEventRects.get(i).width * mWidthPerDay;
                    if (right < startFromPixel + mWidthPerDay)
                        right -= mOverlappingEventGap;
                    if (left < mHeaderColumnWidth) left = mHeaderColumnWidth;

                    // Draw the event and the event name on top of it.
                    RectF eventRectF = new RectF(left, top, right, bottom);
                    if (bottom > mHeaderTextHeight + mHeaderRowPadding * 2 + mHeaderMarginBottom + mTimeTextHeight/2 && left < right &&
                            eventRectF.right > mHeaderColumnWidth &&
                            eventRectF.left < getWidth() &&
                            eventRectF.bottom > mHeaderTextHeight + mHeaderRowPadding * 2 + mTimeTextHeight / 2 + mHeaderMarginBottom &&
                            eventRectF.top < getHeight() &&
                            left < right
                            ) {
                        mEventRects.get(i).rectF = eventRectF;
                        mEventBackgroundPaint.setColor(mEventRects.get(i).event.getColor() == 0 ? mDefaultEventColor : mEventRects.get(i).event.getColor());
                        canvas.drawRect(mEventRects.get(i).rectF, mEventBackgroundPaint);
                        drawText(mEventRects.get(i).event.getName(), mEventRects.get(i).rectF, canvas, originalTop, originalLeft);
                    }
                    else
                        mEventRects.get(i).rectF = null;
                }
            }
        }
    }


    /**
     * Draw the name of the event on top of the event rectangle.
     * @param text The text to draw.
     * @param rect The rectangle on which the text is to be drawn.
     * @param canvas The canvas to draw upon.
     * @param originalTop The original top position of the rectangle. The rectangle may have some of its portion outside of the visible area.
     * @param originalLeft The original left position of the rectangle. The rectangle may have some of its portion outside of the visible area.
     */
    private void drawText(String text, RectF rect, Canvas canvas, float originalTop, float originalLeft) {
        if (rect.right - rect.left - mEventPadding * 2 < 0) return;

        // Get text dimensions
        StaticLayout textLayout = new StaticLayout(text, mEventTextPaint, (int) (rect.right - originalLeft - mEventPadding * 2), Layout.Alignment.ALIGN_NORMAL, 1.0f, 0.0f, false);

        // Crop height
        int availableHeight = (int) (rect.bottom - originalTop - mEventPadding * 2);
        int lineHeight = textLayout.getHeight() / textLayout.getLineCount();
        if (lineHeight < availableHeight && textLayout.getHeight() > rect.height() - mEventPadding * 2) {
            int lineCount = textLayout.getLineCount();
            int availableLineCount = (int) Math.floor(lineCount * availableHeight / textLayout.getHeight());
            float widthAvailable = (rect.right - originalLeft - mEventPadding * 2) * availableLineCount;
            textLayout = new StaticLayout(TextUtils.ellipsize(text, mEventTextPaint, widthAvailable, TextUtils.TruncateAt.END), mEventTextPaint, (int) (rect.right - originalLeft - mEventPadding * 2), Layout.Alignment.ALIGN_NORMAL, 1.0f, 0.0f, false);
        }
        else if (lineHeight >= availableHeight) {
            int width = (int) (rect.right - originalLeft - mEventPadding * 2);
            textLayout = new StaticLayout(TextUtils.ellipsize(text, mEventTextPaint, width, TextUtils.TruncateAt.END), mEventTextPaint, width, Layout.Alignment.ALIGN_NORMAL, 1.0f, 1.0f, false);
        }

        // Draw text
        canvas.save();
        canvas.translate(originalLeft + mEventPadding, originalTop + mEventPadding);
        textLayout.draw(canvas);
        canvas.restore();
    }


    /**
     * A class to hold reference to the events and their visual representation. An EventRect is
     * actually the rectangle that is drawn on the calendar for a given event. There may be more
     * than one rectangle for a single event (an event that expands more than one day). In that
     * case two instances of the EventRect will be used for a single event. The given event will be
     * stored in "originalEvent". But the event that corresponds to rectangle the rectangle
     * instance will be stored in "event".
     */
    private class EventRect {
        public WeekViewEvent event;
        public WeekViewEvent originalEvent;
        public RectF rectF;
        public float left;
        public float width;
        public float top;
        public float bottom;

        /**
         * Create a new instance of event rect. An EventRect is actually the rectangle that is drawn
         * on the calendar for a given event. There may be more than one rectangle for a single
         * event (an event that expands more than one day). In that case two instances of the
         * EventRect will be used for a single event. The given event will be stored in
         * "originalEvent". But the event that corresponds to rectangle the rectangle instance will
         * be stored in "event".
         * @param event Represents the event which this instance of rectangle represents.
         * @param originalEvent The original event that was passed by the user.
         * @param rectF The rectangle.
         */
        public EventRect(WeekViewEvent event, WeekViewEvent originalEvent, RectF rectF) {
            this.event = event;
            this.rectF = rectF;
            this.originalEvent = originalEvent;
        }
    }


    /**
     * Gets more events of one/more month(s) if necessary. This method is called when the user is
     * scrolling the week view. The week view stores the events of three months: the visible month,
     * the previous month, the next month.
     * @param day The day where the user is currently is.
     */
    private void getMoreEvents(Calendar day) {

        // Delete all events if its not current month +- 1.
        deleteFarMonths(day);

        // Get more events if the month is changed.
        if (mEventRects == null)
            mEventRects = new ArrayList<EventRect>();
        if (mMonthChangeListener == null && !isInEditMode())
            throw new IllegalStateException("You must provide a MonthChangeListener");

        // If a refresh was requested then reset some variables.
        if (mRefreshEvents) {
            mEventRects.clear();
            mFetchedMonths = new int[3];
        }

        // Get events of previous month.
        int previousMonth = (day.get(Calendar.MONTH) == 0?12:day.get(Calendar.MONTH));
        int nextMonth = (day.get(Calendar.MONTH)+2 == 13 ?1:day.get(Calendar.MONTH)+2);
        int[] lastFetchedMonth = mFetchedMonths.clone();
        if (mFetchedMonths[0] < 1 || mFetchedMonths[0] != previousMonth || mRefreshEvents) {
            if (!containsValue(lastFetchedMonth, previousMonth) && !isInEditMode()){
                List<WeekViewEvent> events = mMonthChangeListener.onMonthChange((previousMonth==12)?day.get(Calendar.YEAR)-1:day.get(Calendar.YEAR), previousMonth);
                sortEvents(events);
                for (WeekViewEvent event: events) {
                    cacheEvent(event);
                }
            }
            mFetchedMonths[0] = previousMonth;
        }

        // Get events of this month.
        if (mFetchedMonths[1] < 1 || mFetchedMonths[1] != day.get(Calendar.MONTH)+1 || mRefreshEvents) {
            if (!containsValue(lastFetchedMonth, day.get(Calendar.MONTH)+1) && !isInEditMode()) {
                List<WeekViewEvent> events = mMonthChangeListener.onMonthChange(day.get(Calendar.YEAR), day.get(Calendar.MONTH) + 1);
                sortEvents(events);
                for (WeekViewEvent event : events) {
                    cacheEvent(event);
                }
            }
            mFetchedMonths[1] = day.get(Calendar.MONTH)+1;
        }

        // Get events of next month.
        if (mFetchedMonths[2] < 1 || mFetchedMonths[2] != nextMonth || mRefreshEvents) {
            if (!containsValue(lastFetchedMonth, nextMonth) && !isInEditMode()) {
                List<WeekViewEvent> events = mMonthChangeListener.onMonthChange(nextMonth == 1 ? day.get(Calendar.YEAR) + 1 : day.get(Calendar.YEAR), nextMonth);
                sortEvents(events);
                for (WeekViewEvent event : events) {
                    cacheEvent(event);
                }
            }
            mFetchedMonths[2] = nextMonth;
        }

        // Prepare to calculate positions of each events.
        ArrayList<EventRect> tempEvents = new ArrayList<EventRect>(mEventRects);
        mEventRects = new ArrayList<EventRect>();
        Calendar dayCounter = (Calendar) day.clone();
        dayCounter.add(Calendar.MONTH, -1);
        dayCounter.set(Calendar.DAY_OF_MONTH, 1);
        Calendar maxDay = (Calendar) day.clone();
        maxDay.add(Calendar.MONTH, 1);
        maxDay.set(Calendar.DAY_OF_MONTH, maxDay.getActualMaximum(Calendar.DAY_OF_MONTH));

        // Iterate through each day to calculate the position of the events.
        while (dayCounter.getTimeInMillis() <= maxDay.getTimeInMillis()) {
            ArrayList<EventRect> eventRects = new ArrayList<EventRect>();
            for (EventRect eventRect : tempEvents) {
                if (isSameDay(eventRect.event.getStartTime(), dayCounter))
                    eventRects.add(eventRect);
            }

            computePositionOfEvents(eventRects);
            dayCounter.add(Calendar.DATE, 1);
        }
    }

    private void cacheEvent(WeekViewEvent event) {
        if (!isSameDay(event.getStartTime(), event.getEndTime())) {
            Calendar endTime = (Calendar) event.getStartTime().clone();
            endTime.set(Calendar.HOUR_OF_DAY, 23);
            endTime.set(Calendar.MINUTE, 59);
            Calendar startTime = (Calendar) event.getEndTime().clone();
            startTime.set(Calendar.HOUR_OF_DAY, 00);
            startTime.set(Calendar.MINUTE, 0);
            WeekViewEvent event1 = new WeekViewEvent(event.getId(), event.getName(), event.getStartTime(), endTime);
            event1.setColor(event.getColor());
            WeekViewEvent event2 = new WeekViewEvent(event.getId(), event.getName(), startTime, event.getEndTime());
            event2.setColor(event.getColor());
            mEventRects.add(new EventRect(event1, event, null));
            mEventRects.add(new EventRect(event2, event, null));
        }
        else
            mEventRects.add(new EventRect(event, event, null));
    }

    /**
     * Sorts the events in ascending order.
     * @param events The events to be sorted.
     */
    private void sortEvents(List<WeekViewEvent> events) {
        Collections.sort(events, new Comparator<WeekViewEvent>() {
            @Override
            public int compare(WeekViewEvent event1, WeekViewEvent event2) {
                long start1 = event1.getStartTime().getTimeInMillis();
                long start2 = event2.getStartTime().getTimeInMillis();
                int comparator = start1 > start2 ? 1 : (start1 < start2 ? -1 : 0);
                if (comparator == 0) {
                    long end1 = event1.getEndTime().getTimeInMillis();
                    long end2 = event2.getEndTime().getTimeInMillis();
                    comparator = end1 > end2 ? 1 : (end1 < end2 ? -1 : 0);
                }
                return comparator;
            }
        });
    }

    /**
     * Calculates the left and right positions of each events. This comes handy specially if events
     * are overlapping.
     * @param eventRects The events along with their wrapper class.
     */
    private void computePositionOfEvents(List<EventRect> eventRects) {
        // Make "collision groups" for all events that collide with others.
        List<List<EventRect>> collisionGroups = new ArrayList<List<EventRect>>();
        for (EventRect eventRect : eventRects) {
            boolean isPlaced = false;
            outerLoop:
            for (List<EventRect> collisionGroup : collisionGroups) {
                for (EventRect groupEvent : collisionGroup) {
                    if (isEventsCollide(groupEvent.event, eventRect.event)) {
                        collisionGroup.add(eventRect);
                        isPlaced = true;
                        break outerLoop;
                    }
                }
            }
            if (!isPlaced) {
                List<EventRect> newGroup = new ArrayList<EventRect>();
                newGroup.add(eventRect);
                collisionGroups.add(newGroup);
            }
        }

        for (List<EventRect> collisionGroup : collisionGroups) {
            expandEventsToMaxWidth(collisionGroup);
        }
    }

    /**
     * Expands all the events to maximum possible width. The events will try to occupy maximum
     * space available horizontally.
     * @param collisionGroup The group of events which overlap with each other.
     */
    private void expandEventsToMaxWidth(List<EventRect> collisionGroup) {
        // Expand the events to maximum possible width.
        List<List<EventRect>> columns = new ArrayList<List<EventRect>>();
        columns.add(new ArrayList<EventRect>());
        for (EventRect eventRect : collisionGroup) {
            boolean isPlaced = false;
            for (List<EventRect> column : columns) {
                if (column.size() == 0) {
                    column.add(eventRect);
                    isPlaced = true;
                }
                else if (!isEventsCollide(eventRect.event, column.get(column.size()-1).event)) {
                    column.add(eventRect);
                    isPlaced = true;
                    break;
                }
            }
            if (!isPlaced) {
                List<EventRect> newColumn = new ArrayList<EventRect>();
                newColumn.add(eventRect);
                columns.add(newColumn);
            }
        }


        // Calculate left and right position for all the events.
        int maxRowCount = columns.get(0).size();
        for (int i = 0; i < maxRowCount; i++) {
            // Set the left and right values of the event.
            float j = 0;
            for (List<EventRect> column : columns) {
                if (column.size() >= i+1) {
                    EventRect eventRect = column.get(i);
                    eventRect.width = 1f / columns.size();
                    eventRect.left = j / columns.size();
                    eventRect.top = eventRect.event.getStartTime().get(Calendar.HOUR_OF_DAY) * 60 + eventRect.event.getStartTime().get(Calendar.MINUTE);
                    eventRect.bottom = eventRect.event.getEndTime().get(Calendar.HOUR_OF_DAY) * 60 + eventRect.event.getEndTime().get(Calendar.MINUTE);
                    mEventRects.add(eventRect);
                }
                j++;
            }
        }
    }


    /**
     * Checks if two events overlap.
     * @param event1 The first event.
     * @param event2 The second event.
     * @return true if the events overlap.
     */
    private boolean isEventsCollide(WeekViewEvent event1, WeekViewEvent event2) {
        long start1 = event1.getStartTime().getTimeInMillis();
        long end1 = event1.getEndTime().getTimeInMillis();
        long start2 = event2.getStartTime().getTimeInMillis();
        long end2 = event2.getEndTime().getTimeInMillis();
        return !((start1 >= end2) || (end1 <= start2));
    }


    /**
     * Checks if time1 occurs after (or at the same time) time2.
     * @param time1 The time to check.
     * @param time2 The time to check against.
     * @return true if time1 and time2 are equal or if time1 is after time2. Otherwise false.
     */
    private boolean isTimeAfterOrEquals(Calendar time1, Calendar time2) {
        return !(time1 == null || time2 == null) && time1.getTimeInMillis() >= time2.getTimeInMillis();
    }

    /**
     * Deletes the events of the months that are too far away from the current month.
     * @param currentDay The current day.
     */
    private void deleteFarMonths(Calendar currentDay) {

        if (mEventRects == null) return;

        Calendar nextMonth = (Calendar) currentDay.clone();
        nextMonth.add(Calendar.MONTH, 1);
        nextMonth.set(Calendar.DAY_OF_MONTH, nextMonth.getActualMaximum(Calendar.DAY_OF_MONTH));
        nextMonth.set(Calendar.HOUR_OF_DAY, 12);
        nextMonth.set(Calendar.MINUTE, 59);
        nextMonth.set(Calendar.SECOND, 59);

        Calendar prevMonth = (Calendar) currentDay.clone();
        prevMonth.add(Calendar.MONTH, -1);
        prevMonth.set(Calendar.DAY_OF_MONTH, 1);
        prevMonth.set(Calendar.HOUR_OF_DAY, 0);
        prevMonth.set(Calendar.MINUTE, 0);
        prevMonth.set(Calendar.SECOND, 0);

        List<EventRect> newEvents = new ArrayList<EventRect>();
        for (EventRect eventRect : mEventRects) {
            boolean isFarMonth = eventRect.event.getStartTime().getTimeInMillis() > nextMonth.getTimeInMillis() || eventRect.event.getEndTime().getTimeInMillis() < prevMonth.getTimeInMillis();
            if (!isFarMonth) newEvents.add(eventRect);
        }
        mEventRects.clear();
        mEventRects.addAll(newEvents);
    }


    /////////////////////////////////////////////////////////////////
    //
    //      Functions related to setting and getting the properties.
    //
    /////////////////////////////////////////////////////////////////

    public void setOnEventClickListener (EventClickListener listener) {
        this.mEventClickListener = listener;
    }

    public EventClickListener getEventClickListener() {
        return mEventClickListener;
    }

    public MonthChangeListener getMonthChangeListener() {
        return mMonthChangeListener;
    }

    public void setMonthChangeListener(MonthChangeListener monthChangeListener) {
        this.mMonthChangeListener = monthChangeListener;
    }

    public EventLongPressListener getEventLongPressListener() {
        return mEventLongPressListener;
    }

    public void setEventLongPressListener(EventLongPressListener eventLongPressListener) {
        this.mEventLongPressListener = eventLongPressListener;
    }

    /**
     * Get the number of visible days in a week.
     * @return The number of visible days in a week.
     */
    public int getNumberOfVisibleDays() {
        return mNumberOfVisibleDays;
    }

    /**
     * Set the number of visible days in a week.
     * @param numberOfVisibleDays The number of visible days in a week.
     */
    public void setNumberOfVisibleDays(int numberOfVisibleDays) {
        this.mNumberOfVisibleDays = numberOfVisibleDays;
        mCurrentOrigin.x = 0;
        mCurrentOrigin.y = 0;
        invalidate();
    }

    public int getHourHeight() {
        return mHourHeight;
    }

    public void setHourHeight(int hourHeight) {
        mHourHeight = hourHeight;
        invalidate();
    }

    public int getColumnGap() {
        return mColumnGap;
    }

    public void setColumnGap(int columnGap) {
        mColumnGap = columnGap;
        invalidate();
    }

    public int getFirstDayOfWeek() {
        return mFirstDayOfWeek;
    }

    /**
     * Set the first day of the week. First day of the week is used only when the week view is first
     * drawn. It does not of any effect after user starts scrolling horizontally.
     * <p>
     *     <b>Note:</b> This method will only work if the week view is set to display more than 6 days at
     *     once.
     * </p>
     * @param firstDayOfWeek The supported values are {@link java.util.Calendar#SUNDAY},
     * {@link java.util.Calendar#MONDAY}, {@link java.util.Calendar#TUESDAY},
     * {@link java.util.Calendar#WEDNESDAY}, {@link java.util.Calendar#THURSDAY},
     * {@link java.util.Calendar#FRIDAY}.
     */
    public void setFirstDayOfWeek(int firstDayOfWeek) {
        mFirstDayOfWeek = firstDayOfWeek;
        invalidate();
    }

    public int getTextSize() {
        return mTextSize;
    }

    public void setTextSize(int textSize) {
        mTextSize = textSize;
        mTodayHeaderTextPaint.setTextSize(mTextSize);
        mHeaderTextPaint.setTextSize(mTextSize);
        mTimeTextPaint.setTextSize(mTextSize);
        invalidate();
    }

    public int getHeaderColumnPadding() {
        return mHeaderColumnPadding;
    }

    public void setHeaderColumnPadding(int headerColumnPadding) {
        mHeaderColumnPadding = headerColumnPadding;
        invalidate();
    }

    public int getHeaderColumnTextColor() {
        return mHeaderColumnTextColor;
    }

    public void setHeaderColumnTextColor(int headerColumnTextColor) {
        mHeaderColumnTextColor = headerColumnTextColor;
        invalidate();
    }

    public int getHeaderRowPadding() {
        return mHeaderRowPadding;
    }

    public void setHeaderRowPadding(int headerRowPadding) {
        mHeaderRowPadding = headerRowPadding;
        invalidate();
    }

    public int getHeaderRowBackgroundColor() {
        return mHeaderRowBackgroundColor;
    }

    public void setHeaderRowBackgroundColor(int headerRowBackgroundColor) {
        mHeaderRowBackgroundColor = headerRowBackgroundColor;
        invalidate();
    }

    public int getDayBackgroundColor() {
        return mDayBackgroundColor;
    }

    public void setDayBackgroundColor(int dayBackgroundColor) {
        mDayBackgroundColor = dayBackgroundColor;
        invalidate();
    }

    public int getHourSeparatorColor() {
        return mHourSeparatorColor;
    }

    public void setHourSeparatorColor(int hourSeparatorColor) {
        mHourSeparatorColor = hourSeparatorColor;
        invalidate();
    }

    public int getTodayBackgroundColor() {
        return mTodayBackgroundColor;
    }

    public void setTodayBackgroundColor(int todayBackgroundColor) {
        mTodayBackgroundColor = todayBackgroundColor;
        invalidate();
    }

    public int getHourSeparatorHeight() {
        return mHourSeparatorHeight;
    }

    public void setHourSeparatorHeight(int hourSeparatorHeight) {
        mHourSeparatorHeight = hourSeparatorHeight;
        invalidate();
    }

    public int getTodayHeaderTextColor() {
        return mTodayHeaderTextColor;
    }

    public void setTodayHeaderTextColor(int todayHeaderTextColor) {
        mTodayHeaderTextColor = todayHeaderTextColor;
        invalidate();
    }

    public int getEventTextSize() {
        return mEventTextSize;
    }

    public void setEventTextSize(int eventTextSize) {
        mEventTextSize = eventTextSize;
        mEventTextPaint.setTextSize(mEventTextSize);
        invalidate();
    }

    public int getEventTextColor() {
        return mEventTextColor;
    }

    public void setEventTextColor(int eventTextColor) {
        mEventTextColor = eventTextColor;
        invalidate();
    }

    public int getEventPadding() {
        return mEventPadding;
    }

    public void setEventPadding(int eventPadding) {
        mEventPadding = eventPadding;
        invalidate();
    }

    public int getHeaderColumnBackgroundColor() {
        return mHeaderColumnBackgroundColor;
    }

    public void setHeaderColumnBackgroundColor(int headerColumnBackgroundColor) {
        mHeaderColumnBackgroundColor = headerColumnBackgroundColor;
        invalidate();
    }

    public int getDefaultEventColor() {
        return mDefaultEventColor;
    }

    public void setDefaultEventColor(int defaultEventColor) {
        mDefaultEventColor = defaultEventColor;
        invalidate();
    }

    public int getDayNameLength() {
        return mDayNameLength;
    }

    /**
     * Set the length of the day name displayed in the header row. Example of short day names is
     * 'M' for 'Monday' and example of long day names is 'Mon' for 'Monday'.
     * @param length Supported values are {@link com.alamkanak.weekview.WeekView#LENGTH_SHORT} and
     * {@link com.alamkanak.weekview.WeekView#LENGTH_LONG}.
     */
    public void setDayNameLength(int length) {
        if (length != LENGTH_LONG && length != LENGTH_SHORT) {
            throw new IllegalArgumentException("length parameter must be either LENGTH_LONG or LENGTH_SHORT");
        }
        this.mDayNameLength = length;
    }

    public int getOverlappingEventGap() {
        return mOverlappingEventGap;
    }

    /**
     * Set the gap between overlapping events.
     * @param overlappingEventGap The gap between overlapping events.
     */
    public void setOverlappingEventGap(int overlappingEventGap) {
        this.mOverlappingEventGap = overlappingEventGap;
        invalidate();
    }

    public int getEventMarginVertical() {
        return mEventMarginVertical;
    }

    /**
     * Set the top and bottom margin of the event. The event will release this margin from the top
     * and bottom edge. This margin is useful for differentiation consecutive events.
     * @param eventMarginVertical The top and bottom margin.
     */
    public void setEventMarginVertical(int eventMarginVertical) {
        this.mEventMarginVertical = eventMarginVertical;
        invalidate();
    }

    /**
     * Returns the first visible day in the week view.
     * @return The first visible day in the week view.
     */
    public Calendar getFirstVisibleDay() {
        return mFirstVisibleDay;
    }

    /**
     * Returns the last visible day in the week view.
     * @return The last visible day in the week view.
     */
    public Calendar getLastVisibleDay() {
        return mLastVisibleDay;
    }

    public float getXScrollingSpeed() {
        return mXScrollingSpeed;
    }

    /**
     * Sets the speed for horizontal scrolling.
     * @param xScrollingSpeed The new horizontal scrolling speed.
     */
    public void setXScrollingSpeed(float xScrollingSpeed) {
        this.mXScrollingSpeed = xScrollingSpeed;
    }
    /////////////////////////////////////////////////////////////////
    //
    //      Functions related to scrolling.
    //
    /////////////////////////////////////////////////////////////////

    @Override
    public boolean onTouchEvent(MotionEvent event) {
        if (event.getAction() == MotionEvent.ACTION_UP) {

            if (mCurrentScrollDirection == Direction.HORIZONTAL) {
                float leftDays = Math.round(mCurrentOrigin.x / (mWidthPerDay + mColumnGap));
                int nearestOrigin = (int) (mCurrentOrigin.x - leftDays * (mWidthPerDay+mColumnGap));
                mStickyScroller.startScroll((int) mCurrentOrigin.x, 0, - nearestOrigin, 0);
                ViewCompat.postInvalidateOnAnimation(WeekView.this);
            }
            mCurrentScrollDirection = Direction.NONE;
        }
        return mGestureDetector.onTouchEvent(event);
    }


    @Override
    public void computeScroll() {
        super.computeScroll();
        if (mScroller.computeScrollOffset()) {
            if (Math.abs(mScroller.getFinalX() - mScroller.getCurrX()) < mWidthPerDay + mColumnGap && Math.abs(mScroller.getFinalX() - mScroller.getStartX()) != 0) {
                mScroller.forceFinished(true);
                float leftDays = Math.round(mCurrentOrigin.x / (mWidthPerDay + mColumnGap));
                if(mScroller.getFinalX() < mScroller.getCurrX())
                    leftDays--;
                else
                    leftDays++;
                int nearestOrigin = (int) (mCurrentOrigin.x - leftDays * (mWidthPerDay+mColumnGap));
                mStickyScroller.startScroll((int) mCurrentOrigin.x, 0, - nearestOrigin, 0);
                ViewCompat.postInvalidateOnAnimation(WeekView.this);
            }
            else {
                if (mCurrentFlingDirection == Direction.VERTICAL) mCurrentOrigin.y = mScroller.getCurrY();
                else mCurrentOrigin.x = mScroller.getCurrX();
                ViewCompat.postInvalidateOnAnimation(this);
            }
        }
        if (mStickyScroller.computeScrollOffset()) {
            mCurrentOrigin.x = mStickyScroller.getCurrX();
            ViewCompat.postInvalidateOnAnimation(this);
        }
    }


    /////////////////////////////////////////////////////////////////
    //
    //      Public methods.
    //
    /////////////////////////////////////////////////////////////////

    /**
     * Show today on the week view.
     */
    public void goToToday() {
        Calendar today = Calendar.getInstance();
        goToDate(today);
    }

    /**
     * Show a specific day on the week view.
     * @param date The date to show.
     */
    public void goToDate(Calendar date) {
        mScroller.forceFinished(true);
        date.set(Calendar.HOUR_OF_DAY, 0);
        date.set(Calendar.MINUTE, 0);
        date.set(Calendar.SECOND, 0);
        date.set(Calendar.MILLISECOND, 0);

        mRefreshEvents = true;

        Calendar today = Calendar.getInstance();
        today.set(Calendar.HOUR_OF_DAY, 0);
        today.set(Calendar.MINUTE, 0);
        today.set(Calendar.SECOND, 0);
        today.set(Calendar.MILLISECOND, 0);

        int dateDifference = (int) ((date.getTimeInMillis() - today.getTimeInMillis()) / (1000 * 60 * 60 * 24));
        mCurrentOrigin.x = - dateDifference * (mWidthPerDay + mColumnGap);

        invalidate();
    }

    /**
     * Refreshes the view and loads the events again.
     */
    public void notifyDatasetChanged(){
        mRefreshEvents = true;
        invalidate();
    }

    /**
     * Vertically scroll to a specific hour in the week view.
     * @param hour The hour to scroll to in 24-hour format. Supported values are 0-24.
     */
    public void goToHour(double hour){
        if (hour < 0)
            throw new IllegalArgumentException("Cannot scroll to an hour of negative value.");
        else if (hour > 24)
            throw new IllegalArgumentException("Cannot scroll to an hour of value greater than 24.");
        else if (hour * mHourHeight > mHourHeight * 24 - getHeight() + mHeaderTextHeight + mHeaderRowPadding * 2 + mHeaderMarginBottom)
            throw new IllegalArgumentException("Cannot scroll to an hour which will result the calendar to go off the screen.");

        int verticalOffset = (int) (mHourHeight * hour);
        mCurrentOrigin.y = -verticalOffset;
        invalidate();
    }



    /////////////////////////////////////////////////////////////////
    //
    //      Interfaces.
    //
    /////////////////////////////////////////////////////////////////

    public interface EventClickListener {
        public void onEventClick(WeekViewEvent event, RectF eventRect);
    }

    public interface MonthChangeListener {
        public List<WeekViewEvent> onMonthChange(int newYear, int newMonth);
    }

    public interface EventLongPressListener {
        public void onEventLongPress(WeekViewEvent event, RectF eventRect);
    }

    /////////////////////////////////////////////////////////////////
    //
    //      Helper methods.
    //
    /////////////////////////////////////////////////////////////////

    /**
     * Checks if an integer array contains a particular value.
     * @param list The haystack.
     * @param value The needle.
     * @return True if the array contains the value. Otherwise returns false.
     */
    private boolean containsValue(int[] list, int value) {
        for (int i = 0; i < list.length; i++){
            if (list[i] == value)
                return true;
        }
        return false;
    }


    /**
     * Converts an int (0-23) to time string (e.g. 12 PM).
     * @param hour The time. Limit: 0-23.
     * @return The string representation of the time.
     */
    private String getTimeString(int hour) {
        String amPm;
        if (hour >= 0 && hour < 12) amPm = "AM";
        else amPm = "PM";
        if (hour == 0) hour = 12;
        if (hour > 12) hour -= 12;
        return String.format("%02d %s", hour, amPm);
    }


    /**
     * Checks if two times are on the same day.
     * @param dayOne The first day.
     * @param dayTwo The second day.
     * @return Whether the times are on the same day.
     */
    private boolean isSameDay(Calendar dayOne, Calendar dayTwo) {
        return dayOne.get(Calendar.YEAR) == dayTwo.get(Calendar.YEAR) && dayOne.get(Calendar.DAY_OF_YEAR) == dayTwo.get(Calendar.DAY_OF_YEAR);
    }


    /**
     * Get the day name of a given date.
     * @param date The date.
     * @return The first the characters of the day name.
     */
    private String getDayName(Calendar date) {
        int dayOfWeek = date.get(Calendar.DAY_OF_WEEK);
        if (Calendar.MONDAY == dayOfWeek) return (mDayNameLength == LENGTH_SHORT ? "M" : "MON");
        else if (Calendar.TUESDAY == dayOfWeek) return (mDayNameLength == LENGTH_SHORT ? "T" : "TUE");
        else if (Calendar.WEDNESDAY == dayOfWeek) return (mDayNameLength == LENGTH_SHORT ? "W" : "WED");
        else if (Calendar.THURSDAY == dayOfWeek) return (mDayNameLength == LENGTH_SHORT ? "T" : "THU");
        else if (Calendar.FRIDAY == dayOfWeek) return (mDayNameLength == LENGTH_SHORT ? "F" : "FRI");
        else if (Calendar.SATURDAY == dayOfWeek) return (mDayNameLength == LENGTH_SHORT ? "S" : "SAT");
        else if (Calendar.SUNDAY == dayOfWeek) return (mDayNameLength == LENGTH_SHORT ? "S" : "SUN");
        return "";
    }
}<|MERGE_RESOLUTION|>--- conflicted
+++ resolved
@@ -94,9 +94,9 @@
     private int mDayNameLength = LENGTH_LONG;
     private int mOverlappingEventGap = 0;
     private int mEventMarginVertical = 0;
+    private float mXScrollingSpeed = 1f;
     private Calendar mFirstVisibleDay;
     private Calendar mLastVisibleDay;
-    private float mXScrollingSpeed = 1f;
 
     // Listeners.
     private EventClickListener mEventClickListener;
@@ -134,13 +134,8 @@
             mScroller.forceFinished(true);
             mStickyScroller.forceFinished(true);
 
-<<<<<<< HEAD
             if (mCurrentFlingDirection == Direction.HORIZONTAL){
-                mScroller.fling((int) mCurrentOrigin.x, 0, (int) velocityX, 0, Integer.MIN_VALUE, Integer.MAX_VALUE, 0, 0);
-=======
-            if (mCurrentFlingDirection.isHorizontal()){
-                mScroller.fling((int) mCurrentOrigin.x, 0, (int) (velocityX*mXScrollingSpeed), 0, Integer.MIN_VALUE, Integer.MAX_VALUE, 0, 0);
->>>>>>> 1ff6067d
+                mScroller.fling((int) mCurrentOrigin.x, 0, (int) (velocityX * mXScrollingSpeed), 0, Integer.MIN_VALUE, Integer.MAX_VALUE, 0, 0);
             }
             else if (mCurrentFlingDirection == Direction.VERTICAL){
                 mScroller.fling(0, (int) mCurrentOrigin.y, 0, (int) velocityY, 0, 0, (int) -(mHourHeight * 24 + mHeaderTextHeight + mHeaderRowPadding * 2 - getHeight()), 0);
@@ -1131,6 +1126,10 @@
         return mLastVisibleDay;
     }
 
+    /**
+     * Get the scrolling speed factor in horizontal direction.
+     * @return The speed factor in horizontal direction.
+     */
     public float getXScrollingSpeed() {
         return mXScrollingSpeed;
     }
