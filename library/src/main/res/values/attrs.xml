--- conflicted
+++ resolved
@@ -49,11 +49,7 @@
         <attr name="nowLineThickness" format="dimension"/>
         <attr name="horizontalFlingEnabled" format="boolean"/>
         <attr name="verticalFlingEnabled" format="boolean"/>
-<<<<<<< HEAD
         <attr name="allDayEventHeight" format="dimension"/>
-=======
-        <attr name="allDayEventHeight" format="integer"/>
         <attr name="scrollDuration" format="integer"/>
->>>>>>> c5758887
     </declare-styleable>
 </resources>